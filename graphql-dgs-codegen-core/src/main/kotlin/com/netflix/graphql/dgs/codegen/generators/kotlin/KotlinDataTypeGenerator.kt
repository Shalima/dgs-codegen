/*
 *
 *  Copyright 2020 Netflix, Inc.
 *
 *  Licensed under the Apache License, Version 2.0 (the "License");
 *  you may not use this file except in compliance with the License.
 *  You may obtain a copy of the License at
 *
 *  http://www.apache.org/licenses/LICENSE-2.0
 *
 *  Unless required by applicable law or agreed to in writing, software
 *  distributed under the License is distributed on an "AS IS" BASIS,
 *  WITHOUT WARRANTIES OR CONDITIONS OF ANY KIND, either express or implied.
 *  See the License for the specific language governing permissions and
 *  limitations under the License.
 *
 */

package com.netflix.graphql.dgs.codegen.generators.kotlin

import com.netflix.graphql.dgs.codegen.CodeGenConfig
import com.netflix.graphql.dgs.codegen.CodeGenResult
import com.netflix.graphql.dgs.codegen.filterSkipped
import com.netflix.graphql.dgs.codegen.generators.java.InputTypeGenerator
import com.netflix.graphql.dgs.codegen.shouldSkip
import com.squareup.kotlinpoet.AnnotationSpec
import com.squareup.kotlinpoet.BOOLEAN
import com.squareup.kotlinpoet.ClassName
import com.squareup.kotlinpoet.CodeBlock
import com.squareup.kotlinpoet.DOUBLE
import com.squareup.kotlinpoet.FLOAT
import com.squareup.kotlinpoet.FileSpec
import com.squareup.kotlinpoet.FunSpec
import com.squareup.kotlinpoet.INT
import com.squareup.kotlinpoet.KModifier
import com.squareup.kotlinpoet.MemberName
import com.squareup.kotlinpoet.ParameterSpec
import com.squareup.kotlinpoet.ParameterizedTypeName
import com.squareup.kotlinpoet.PropertySpec
import com.squareup.kotlinpoet.STRING
import com.squareup.kotlinpoet.TypeSpec
import graphql.language.*
import org.slf4j.Logger
import org.slf4j.LoggerFactory
<<<<<<< HEAD
import java.lang.IllegalArgumentException
=======
import java.io.Serializable
>>>>>>> 5c89523d
import com.squareup.kotlinpoet.TypeName as KtTypeName

class KotlinDataTypeGenerator(config: CodeGenConfig, document: Document) :
    AbstractKotlinDataTypeGenerator(packageName = config.packageNameTypes, config = config, document = document) {

    companion object {
        private val logger: Logger = LoggerFactory.getLogger(KotlinDataTypeGenerator::class.java)
    }

    fun generate(definition: ObjectTypeDefinition, extensions: List<ObjectTypeExtensionDefinition>): CodeGenResult {
        if (definition.shouldSkip(config)) {
            return CodeGenResult()
        }

        logger.info("Generating data type {}", definition.name)

        val fields = definition.fieldDefinitions
            .filterSkipped()
            .filter(ReservedKeywordFilter.filterInvalidNames)
            .map { Field(it.name, typeUtils.findReturnType(it.type), typeUtils.isNullable(it.type), null, it.description, it.directives) } +
            extensions.flatMap { it.fieldDefinitions }
                .filterSkipped()
                .map { Field(it.name, typeUtils.findReturnType(it.type), typeUtils.isNullable(it.type), null, it.description, it.directives) }
        val interfaces = definition.implements
        return generate(definition.name, fields, interfaces, document, definition.description, definition.directives)
    }
}

class KotlinInputTypeGenerator(config: CodeGenConfig, document: Document) :
    AbstractKotlinDataTypeGenerator(packageName = config.packageNameTypes, config = config, document = document) {
    private val logger: Logger = LoggerFactory.getLogger(InputTypeGenerator::class.java)

    fun generate(definition: InputObjectTypeDefinition, extensions: List<InputObjectTypeExtensionDefinition>): CodeGenResult {
        if (definition.shouldSkip(config)) {
            return CodeGenResult()
        }

        logger.info("Generating input type ${definition.name}")

        val fields = definition.inputValueDefinitions
            .filter(ReservedKeywordFilter.filterInvalidNames)
            .map {
                val type = typeUtils.findReturnType(it.type)
                val defaultValue = it.defaultValue?.let { value -> generateCode(value, type) }
                Field(name = it.name, type = type, nullable = typeUtils.isNullable(it.type), default = defaultValue, description = it.description, directives = it.directives)
            }.plus(
                extensions.flatMap { it.inputValueDefinitions }.map {
                    Field(name = it.name, type = typeUtils.findReturnType(it.type), nullable = typeUtils.isNullable(it.type), default = null, description = it.description, directives = it.directives)
                }
            )
        val interfaces = emptyList<Type<*>>()
        return generate(definition.name, fields, interfaces, document, definition.description, definition.directives)
    }

    private fun generateCode(value: Value<Value<*>>, type: KtTypeName): CodeBlock =
        when (value) {
            is BooleanValue -> CodeBlock.of("%L", value.isValue)
            is IntValue -> CodeBlock.of("%L", value.value)
            is StringValue -> CodeBlock.of("%S", value.value)
            is FloatValue -> CodeBlock.of("%L", value.value)
            is EnumValue -> CodeBlock.of("%M", MemberName(type.className, value.name))
            is ArrayValue ->
                if (value.values.isEmpty()) CodeBlock.of("emptyList()")
                else CodeBlock.of("listOf(%L)", value.values.joinToString { v -> generateCode(v, type).toString() })
            else -> CodeBlock.of("%L", value)
        }

    private val KtTypeName.className: ClassName
        get() = when (this) {
            is ClassName -> this
            is ParameterizedTypeName -> typeArguments[0].className
            else -> TODO()
        }
}

internal data class Field(
    val name: String,
    val type: KtTypeName,
    val nullable: Boolean,
    val default: CodeBlock? = null,
    val description: Description? = null,
    val directives: List<Directive> = emptyList()
)

abstract class AbstractKotlinDataTypeGenerator(
    packageName: String,
    protected val config: CodeGenConfig,
    protected val document: Document
) {
    protected val typeUtils = KotlinTypeUtils(
        packageName = packageName,
        config = config,
        document = document
    )

    /**
     * Applies the directives on a field
     */
    private fun applyDirectives(directives: List<Directive>, parameterSpec: ParameterSpec.Builder) {
        parameterSpec.addAnnotations(applyDirectives(directives))
    }

    /**
     * Applies the directives on a graphQL input or type
     */
    private fun applyDirectives(directives: List<Directive>, typeSpec: TypeSpec.Builder) {
        typeSpec.addAnnotations(applyDirectives(directives))
    }

    /**
     * Creates an argument map of the input Arguments
     */
    private fun createArgumentMap(directive: Directive): MutableMap<String, Value<Value<*>>> {
        return directive.arguments.fold(mutableMapOf(), {
            argMap, argument ->
            argMap[argument.name] = argument.value
            argMap
        })
    }

    /**
     * Applies directives like customAnnotation
     */
    private fun applyDirectives(directives: List<Directive>): MutableList<AnnotationSpec> {
        return directives.fold(mutableListOf(), {
            annotations, directive ->
            val argumentMap = createArgumentMap(directive)
            if (directive.name == ParserConstants.CUSTOM_ANNOTATION)
                annotations.add(customAnnotation(argumentMap, config))
            if (directive.name == ParserConstants.DEPRECATED)
                if (argumentMap.containsKey(ParserConstants.REASON))
                    annotations.add(deprecatedAnnotation((argumentMap[ParserConstants.REASON] as StringValue).value))
                else
                    throw IllegalArgumentException("Deprecated requires an argument `${ParserConstants.REASON}`")

            annotations
        })
    }

    internal fun generate(
        name: String,
        fields: List<Field>,
        interfaces: List<Type<*>>,
        document: Document,
        description: Description? = null,
        directives: List<Directive> = emptyList()
    ): CodeGenResult {
        val kotlinType = TypeSpec.classBuilder(name)
            .addOptionalGeneratedAnnotation(config)

        if (config.implementSerializable) {
            kotlinType.addSuperinterface(ClassName.bestGuess(Serializable::class.java.name))
        }

        if (fields.isNotEmpty()) {
            kotlinType.addModifiers(KModifier.DATA)
        }

        if (description != null) {
            kotlinType.addKdoc("%L", description.sanitizeKdoc())
        }

<<<<<<< HEAD
        if (directives.isNotEmpty()) {
            applyDirectives(directives, kotlinType)
        }

        val constructorBuilder = FunSpec.constructorBuilder()
=======
        val funConstructorBuilder = FunSpec.constructorBuilder()
>>>>>>> 5c89523d

        fields.forEach { field ->
            val returnType = if (field.nullable) field.type.copy(nullable = true) else field.type

            val parameterSpec =
                ParameterSpec
                    .builder(field.name, returnType)
                    .addAnnotation(jsonPropertyAnnotation(field.name))

            if (field.directives.isNotEmpty()) {
                applyDirectives(field.directives, parameterSpec)
            }

            if (field.default != null) {
                parameterSpec.defaultValue(field.default)
            } else {
                when (returnType) {
                    STRING -> if (field.nullable) parameterSpec.defaultValue("null")
                    INT -> if (field.nullable) parameterSpec.defaultValue("null")
                    FLOAT -> if (field.nullable) parameterSpec.defaultValue("null")
                    DOUBLE -> if (field.nullable) parameterSpec.defaultValue("null")
                    BOOLEAN -> if (field.nullable) parameterSpec.defaultValue("null")
                    else -> if (field.nullable) parameterSpec.defaultValue("null")
                }
            }
            funConstructorBuilder.addParameter(parameterSpec.build())
        }
        kotlinType.primaryConstructor(funConstructorBuilder.build())

        fields.forEach { field ->
            val returnType = if (field.nullable) field.type.copy(nullable = true) else field.type
            val propertySpecBuilder = PropertySpec.builder(field.name, returnType)

            if (field.description != null) {
                propertySpecBuilder.addKdoc("%L", field.description.sanitizeKdoc())
            }
            propertySpecBuilder.initializer(field.name)

            val interfaceNames = interfaces.asSequence()
                .map { it as NamedNode<*> }
                .map { it.name }
                .toSet()
            val interfaceTypes = document.getDefinitionsOfType(InterfaceTypeDefinition::class.java)
            val implementedInterfaces = interfaceTypes.filter { interfaceNames.contains(it.name) }
            val interfaceFields = implementedInterfaces.asSequence()
                .flatMap { it.fieldDefinitions }
                .map { it.name }
                .toSet()

            if (field.name in interfaceFields) {
                // Properties are the syntactical element that will allow us to override things, they are the spec on
                // which we should add the override modifier.
                propertySpecBuilder.addModifiers(KModifier.OVERRIDE)
            }

            kotlinType.addProperty(propertySpecBuilder.build())
        }

        val unionTypes = document.getDefinitionsOfType(UnionTypeDefinition::class.java).filter { union ->
            union.memberTypes.asSequence().map { it as TypeName }.any { it.name == name }
        }

        val interfaceTypes = interfaces + unionTypes
        interfaceTypes.forEach {
            if (it is NamedNode<*>) {
                kotlinType.addSuperinterface(ClassName.bestGuess("${getPackageName()}.${it.name}"))
            }
        }

        if (interfaceTypes.isNotEmpty()) {
            kotlinType.addAnnotation(disableJsonTypeInfoAnnotation())
        }

        kotlinType.primaryConstructor(funConstructorBuilder.build())
        kotlinType.addType(TypeSpec.companionObjectBuilder().addOptionalGeneratedAnnotation(config).build())

        val typeSpec = kotlinType.build()

        val fileSpec = FileSpec.builder(getPackageName(), typeSpec.name!!).addType(typeSpec).build()

        return CodeGenResult(kotlinDataTypes = listOf(fileSpec))
    }

    open fun getPackageName(): String {
        return config.packageNameTypes
    }
}<|MERGE_RESOLUTION|>--- conflicted
+++ resolved
@@ -42,11 +42,8 @@
 import graphql.language.*
 import org.slf4j.Logger
 import org.slf4j.LoggerFactory
-<<<<<<< HEAD
 import java.lang.IllegalArgumentException
-=======
 import java.io.Serializable
->>>>>>> 5c89523d
 import com.squareup.kotlinpoet.TypeName as KtTypeName
 
 class KotlinDataTypeGenerator(config: CodeGenConfig, document: Document) :
@@ -209,15 +206,12 @@
             kotlinType.addKdoc("%L", description.sanitizeKdoc())
         }
 
-<<<<<<< HEAD
         if (directives.isNotEmpty()) {
             applyDirectives(directives, kotlinType)
         }
 
-        val constructorBuilder = FunSpec.constructorBuilder()
-=======
         val funConstructorBuilder = FunSpec.constructorBuilder()
->>>>>>> 5c89523d
+
 
         fields.forEach { field ->
             val returnType = if (field.nullable) field.type.copy(nullable = true) else field.type
