--- conflicted
+++ resolved
@@ -25,17 +25,9 @@
 import com.squareup.javapoet.*
 import graphql.language.*
 import graphql.language.TypeName
-import java.time.LocalDate
-import java.time.LocalDateTime
-import java.time.LocalTime
-import java.time.OffsetDateTime
 import javax.lang.model.element.Modifier
 
-<<<<<<< HEAD
-class DataTypeGenerator(private val config: CodeGenConfig) : BaseDataTypeGenerator(config.packageName + ".types", config) {
-=======
-class DataTypeGenerator(config: CodeGenConfig) : BaseDataTypeGenerator(config.packageNameTypes, config) {
->>>>>>> ef07ca10
+class DataTypeGenerator(private val config: CodeGenConfig) : BaseDataTypeGenerator(config.packageNameTypes, config) {
     fun generate(definition: ObjectTypeDefinition, extensions: List<ObjectTypeExtensionDefinition>, document: Document): CodeGenResult {
         if (definition.shouldSkip()) {
             return CodeGenResult()
@@ -64,11 +56,7 @@
     }
 }
 
-<<<<<<< HEAD
-class InputTypeGenerator(private val config: CodeGenConfig) : BaseDataTypeGenerator(config.packageName + ".types", config) {
-=======
 class InputTypeGenerator(config: CodeGenConfig) : BaseDataTypeGenerator(config.packageNameTypes, config) {
->>>>>>> ef07ca10
     fun generate(definition: InputObjectTypeDefinition, extensions: List<InputObjectTypeExtensionDefinition>): CodeGenResult {
         val name = definition.name
 
