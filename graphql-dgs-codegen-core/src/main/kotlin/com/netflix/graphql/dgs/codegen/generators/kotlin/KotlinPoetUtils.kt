--- conflicted
+++ resolved
@@ -22,18 +22,14 @@
 import com.fasterxml.jackson.annotation.JsonProperty
 import com.fasterxml.jackson.annotation.JsonSubTypes
 import com.fasterxml.jackson.annotation.JsonTypeInfo
-<<<<<<< HEAD
 import com.netflix.graphql.dgs.codegen.CodeGenConfig
-=======
 import com.fasterxml.jackson.databind.annotation.JsonDeserialize
 import com.fasterxml.jackson.databind.annotation.JsonPOJOBuilder
->>>>>>> 27424162
 import com.squareup.kotlinpoet.*
 import graphql.introspection.Introspection
 import graphql.language.ArrayValue
 import graphql.language.BooleanValue
 import graphql.language.Description
-<<<<<<< HEAD
 import graphql.language.EnumValue
 import graphql.language.FloatValue
 import graphql.language.IntValue
@@ -58,8 +54,6 @@
     const val REPLACE_WITH = "replaceWith"
     const val REPLACE_WITH_CLASS = "ReplaceWith"
 }
-=======
->>>>>>> 27424162
 
 /**
  * Generate a [JsonTypeInfo] annotation, which allows for Jackson
@@ -172,7 +166,6 @@
         .build()
 }
 
-<<<<<<< HEAD
 fun deprecatedAnnotation(reason: String): AnnotationSpec {
     // TODO support for level
     val replace = reason.substringAfter(ParserConstants.REPLACE_WITH_STR, "")
@@ -182,7 +175,8 @@
         builder.addMember(CodeBlock.of("${ParserConstants.REPLACE_WITH}${ParserConstants.ASSIGNMENT_OPERATOR}%M(%S)", MemberName("kotlin", ParserConstants.REPLACE_WITH_CLASS), reason.substringAfter(ParserConstants.REPLACE_WITH_STR)))
     }
     return builder.build()
-=======
+}
+
 /**
  * Generate a [JsonIgnoreProperties] annotation for the supplied
  * property name.
@@ -196,7 +190,6 @@
     return AnnotationSpec.builder(JsonIgnoreProperties::class)
         .addMember("%S", name)
         .build()
->>>>>>> 27424162
 }
 
 fun Description.sanitizeKdoc(): String {
@@ -247,7 +240,7 @@
     }
 }
 
-<<<<<<< HEAD
+
 /**
  * Creates custom annotation from arguments
  * name -> Name of the class to be annotated. It will contain className with oor without the package name (Mandatory)
@@ -298,6 +291,7 @@
             else CodeBlock.of("$prefix[%L]", (value as ArrayValue).values.joinToString { v -> generateCode(config = config, value = v, type = if (v is EnumValue) prefix else "").toString() })
         else -> CodeBlock.of("$prefix%L", value)
     }
+}
 
 /**
  * Parses the inputs argument in the directive to get the input parameters of the annotation
@@ -321,7 +315,8 @@
     var packageName = name.substringBeforeLast(".", "")
     packageName = if (packageName.isEmpty() && type != null) config.includeImports.getOrDefault(type, "") else packageName
     return packageName to name.substringAfterLast(".")
-=======
+}
+
 fun FunSpec.Builder.addControlFlow(
     controlFlow: String,
     vararg args: Any,
@@ -335,5 +330,4 @@
 
 fun TypeSpec.Builder.addEnumConstants(enumSpecs: Iterable<TypeSpec>): TypeSpec.Builder = apply {
     enumSpecs.map { addEnumConstant(it.name!!, it) }
->>>>>>> 27424162
 }