/*
 *
 *  Copyright 2020 Netflix, Inc.
 *
 *  Licensed under the Apache License, Version 2.0 (the "License");
 *  you may not use this file except in compliance with the License.
 *  You may obtain a copy of the License at
 *
 *  http://www.apache.org/licenses/LICENSE-2.0
 *
 *  Unless required by applicable law or agreed to in writing, software
 *  distributed under the License is distributed on an "AS IS" BASIS,
 *  WITHOUT WARRANTIES OR CONDITIONS OF ANY KIND, either express or implied.
 *  See the License for the specific language governing permissions and
 *  limitations under the License.
 *
 */

package com.netflix.graphql.dgs.codegen

import com.github.ajalt.clikt.core.CliktCommand
import com.github.ajalt.clikt.core.UsageError
import com.github.ajalt.clikt.parameters.arguments.argument
import com.github.ajalt.clikt.parameters.arguments.multiple
import com.github.ajalt.clikt.parameters.options.*
import com.github.ajalt.clikt.parameters.types.choice
import com.github.ajalt.clikt.parameters.types.file
import java.io.File
import java.nio.file.Paths

class CodeGenCli : CliktCommand("Generate Java sources for SCHEMA file(s)") {

    private val schemas by argument().file(mustExist = true).multiple()
    private val output by option("--output-dir", "-o", help = "Output directory").file(
        canBeFile = false,
        canBeDir = true
    ).default(File("generated"))
    private val packageName by option("--package-name", "-p", help = "Package name for generated types")
    private val subPackageNameClient by option("--sub-package-name-client", help = "Sub package name for generated client").default("client")
    private val subPackageNameDatafetchers by option("--sub-package-name-datafetchers", help = "Sub package name for generated datafetchers").default("datafetchers")
    private val subPackageNameTypes by option("--sub-package-name-types", help = "Sub package name for generated types").default("types")
    private val generateBoxedTypes by option("--generate-boxed-types", "-b", help = "Genereate boxed types").flag(default = false)
    private val writeFiles by option("--write-to-disk", "-w", help = "Write files to disk").flag(
        "--console-output",
        default = true
    )
    private val language by option("--language", "-l", help = "Output language").choice("java", "kotlin", ignoreCase = true)
        .default("java")
    private val generateClient by option("--generate-client", "-c", help = "Genereate client api").flag(default = false)
<<<<<<< HEAD
    private val generateInterfaces by option("--generate-interfaces", "-i", help = "Generate interfaces for data types").flag(default = false)
=======
    private val generateDataTypes by option(
        "--generate-data-types",
        help = "Generate data types. Not needed when only generating an API"
    ).flag("--skip-generate-data-types", default = true)
>>>>>>> 01c307f2
    private val includeQueries by option("--include-query").multiple().unique()
    private val includeMutations by option("--include-mutation").multiple().unique()
    private val skipEntityQueries by option("--skip-entities").flag()
    private val typeMapping: Map<String, String> by option("--type-mapping").associate()
    private val shortProjectionNames by option("--short-projection-names").flag()


    override fun run() {
        val inputSchemas = if (schemas.isEmpty()) {
            val defaultSchemaPath = Paths.get("src", "main", "resources", "schema")
            if (defaultSchemaPath.toFile().exists()) {
                echo("No schema files or directories specified, defaulting to src/main/resources/schema")
                setOf(defaultSchemaPath.toFile())
            } else {
                throw UsageError("No schema file(s) specified")
            }
        } else {
            schemas.toSet()
        }

        val generate = CodeGen(
                if(packageName != null) {
<<<<<<< HEAD
                    CodeGenConfig(schemaFiles = inputSchemas, writeToFiles = writeFiles, outputDir = output.toPath(), packageName = packageName!!, subPackageNameClient = subPackageNameClient, subPackageNameDatafetchers = subPackageNameDatafetchers, subPackageNameTypes = subPackageNameTypes, language = Language.valueOf(language.toUpperCase()), generateBoxedTypes = generateBoxedTypes, generateClientApi = generateClient, generateInterfaces = generateInterfaces, includeQueries = includeQueries, includeMutations = includeMutations, skipEntityQueries = skipEntityQueries, typeMapping = typeMapping, shortProjectionNames = shortProjectionNames)
                } else {
                    CodeGenConfig(schemaFiles = inputSchemas, writeToFiles = writeFiles, outputDir = output.toPath(), subPackageNameClient = subPackageNameClient, subPackageNameDatafetchers = subPackageNameDatafetchers, subPackageNameTypes = subPackageNameTypes, language = Language.valueOf(language.toUpperCase()), generateBoxedTypes = generateBoxedTypes, generateClientApi = generateClient, generateInterfaces = generateInterfaces, includeQueries = includeQueries, includeMutations = includeMutations, skipEntityQueries = skipEntityQueries, typeMapping = typeMapping, shortProjectionNames = shortProjectionNames)
=======
                    CodeGenConfig(schemaFiles = inputSchemas, writeToFiles = writeFiles, outputDir = output.toPath(), packageName = packageName!!, subPackageNameClient = subPackageNameClient, subPackageNameDatafetchers = subPackageNameDatafetchers, subPackageNameTypes = subPackageNameTypes, language = Language.valueOf(language.toUpperCase()), generateBoxedTypes = generateBoxedTypes, generateClientApi = generateClient, includeQueries = includeQueries, includeMutations = includeMutations, skipEntityQueries = skipEntityQueries, typeMapping = typeMapping, shortProjectionNames = shortProjectionNames, generateDataTypes = generateDataTypes)
                } else {
                    CodeGenConfig(schemaFiles = inputSchemas, writeToFiles = writeFiles, outputDir = output.toPath(), subPackageNameClient = subPackageNameClient, subPackageNameDatafetchers = subPackageNameDatafetchers, subPackageNameTypes = subPackageNameTypes, language = Language.valueOf(language.toUpperCase()), generateBoxedTypes = generateBoxedTypes, generateClientApi = generateClient, includeQueries = includeQueries, includeMutations = includeMutations, skipEntityQueries = skipEntityQueries, typeMapping = typeMapping, shortProjectionNames = shortProjectionNames, generateDataTypes = generateDataTypes)
>>>>>>> 01c307f2
                }
        ).generate()

        if(writeFiles) {
            when(generate) {
                is CodeGenResult -> echo("${(generate.dataTypes + generate.interfaces + generate.enumTypes + generate.queryTypes + generate.clientProjections + generate.constants).size} files written to ${output.absoluteFile}")
                is KotlinCodeGenResult -> echo("${(generate.dataTypes + generate.interfaces + generate.enumTypes + generate.queryTypes + generate.clientProjections + generate.constants).size} files written to ${output.absoluteFile}")
            }
        } else {
            echo(generate)
        }
    }
}

fun main(args: Array<String>) {
    CodeGenCli().main(args)
}<|MERGE_RESOLUTION|>--- conflicted
+++ resolved
@@ -47,14 +47,11 @@
     private val language by option("--language", "-l", help = "Output language").choice("java", "kotlin", ignoreCase = true)
         .default("java")
     private val generateClient by option("--generate-client", "-c", help = "Genereate client api").flag(default = false)
-<<<<<<< HEAD
+    private val generateDataTypes by option(
+            "--generate-data-types",
+            help = "Generate data types. Not needed when only generating an API"
+    ).flag("--skip-generate-data-types", default = true)
     private val generateInterfaces by option("--generate-interfaces", "-i", help = "Generate interfaces for data types").flag(default = false)
-=======
-    private val generateDataTypes by option(
-        "--generate-data-types",
-        help = "Generate data types. Not needed when only generating an API"
-    ).flag("--skip-generate-data-types", default = true)
->>>>>>> 01c307f2
     private val includeQueries by option("--include-query").multiple().unique()
     private val includeMutations by option("--include-mutation").multiple().unique()
     private val skipEntityQueries by option("--skip-entities").flag()
@@ -76,16 +73,10 @@
         }
 
         val generate = CodeGen(
-                if(packageName != null) {
-<<<<<<< HEAD
-                    CodeGenConfig(schemaFiles = inputSchemas, writeToFiles = writeFiles, outputDir = output.toPath(), packageName = packageName!!, subPackageNameClient = subPackageNameClient, subPackageNameDatafetchers = subPackageNameDatafetchers, subPackageNameTypes = subPackageNameTypes, language = Language.valueOf(language.toUpperCase()), generateBoxedTypes = generateBoxedTypes, generateClientApi = generateClient, generateInterfaces = generateInterfaces, includeQueries = includeQueries, includeMutations = includeMutations, skipEntityQueries = skipEntityQueries, typeMapping = typeMapping, shortProjectionNames = shortProjectionNames)
+                if (packageName != null) {
+                    CodeGenConfig(schemaFiles = inputSchemas, writeToFiles = writeFiles, outputDir = output.toPath(), packageName = packageName!!, subPackageNameClient = subPackageNameClient, subPackageNameDatafetchers = subPackageNameDatafetchers, subPackageNameTypes = subPackageNameTypes, language = Language.valueOf(language.toUpperCase()), generateBoxedTypes = generateBoxedTypes, generateClientApi = generateClient, includeQueries = includeQueries, includeMutations = includeMutations, skipEntityQueries = skipEntityQueries, typeMapping = typeMapping, shortProjectionNames = shortProjectionNames, generateDataTypes = generateDataTypes, generateInterfaces = generateInterfaces)
                 } else {
-                    CodeGenConfig(schemaFiles = inputSchemas, writeToFiles = writeFiles, outputDir = output.toPath(), subPackageNameClient = subPackageNameClient, subPackageNameDatafetchers = subPackageNameDatafetchers, subPackageNameTypes = subPackageNameTypes, language = Language.valueOf(language.toUpperCase()), generateBoxedTypes = generateBoxedTypes, generateClientApi = generateClient, generateInterfaces = generateInterfaces, includeQueries = includeQueries, includeMutations = includeMutations, skipEntityQueries = skipEntityQueries, typeMapping = typeMapping, shortProjectionNames = shortProjectionNames)
-=======
-                    CodeGenConfig(schemaFiles = inputSchemas, writeToFiles = writeFiles, outputDir = output.toPath(), packageName = packageName!!, subPackageNameClient = subPackageNameClient, subPackageNameDatafetchers = subPackageNameDatafetchers, subPackageNameTypes = subPackageNameTypes, language = Language.valueOf(language.toUpperCase()), generateBoxedTypes = generateBoxedTypes, generateClientApi = generateClient, includeQueries = includeQueries, includeMutations = includeMutations, skipEntityQueries = skipEntityQueries, typeMapping = typeMapping, shortProjectionNames = shortProjectionNames, generateDataTypes = generateDataTypes)
-                } else {
-                    CodeGenConfig(schemaFiles = inputSchemas, writeToFiles = writeFiles, outputDir = output.toPath(), subPackageNameClient = subPackageNameClient, subPackageNameDatafetchers = subPackageNameDatafetchers, subPackageNameTypes = subPackageNameTypes, language = Language.valueOf(language.toUpperCase()), generateBoxedTypes = generateBoxedTypes, generateClientApi = generateClient, includeQueries = includeQueries, includeMutations = includeMutations, skipEntityQueries = skipEntityQueries, typeMapping = typeMapping, shortProjectionNames = shortProjectionNames, generateDataTypes = generateDataTypes)
->>>>>>> 01c307f2
+                    CodeGenConfig(schemaFiles = inputSchemas, writeToFiles = writeFiles, outputDir = output.toPath(), subPackageNameClient = subPackageNameClient, subPackageNameDatafetchers = subPackageNameDatafetchers, subPackageNameTypes = subPackageNameTypes, language = Language.valueOf(language.toUpperCase()), generateBoxedTypes = generateBoxedTypes, generateClientApi = generateClient, includeQueries = includeQueries, includeMutations = includeMutations, skipEntityQueries = skipEntityQueries, typeMapping = typeMapping, shortProjectionNames = shortProjectionNames, generateDataTypes = generateDataTypes, generateInterfaces = generateInterfaces)
                 }
         ).generate()
 
