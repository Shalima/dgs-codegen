/*
 *
 *  Copyright 2020 Netflix, Inc.
 *
 *  Licensed under the Apache License, Version 2.0 (the "License");
 *  you may not use this file except in compliance with the License.
 *  You may obtain a copy of the License at
 *
 *  http://www.apache.org/licenses/LICENSE-2.0
 *
 *  Unless required by applicable law or agreed to in writing, software
 *  distributed under the License is distributed on an "AS IS" BASIS,
 *  WITHOUT WARRANTIES OR CONDITIONS OF ANY KIND, either express or implied.
 *  See the License for the specific language governing permissions and
 *  limitations under the License.
 *
 */

package com.netflix.graphql.dgs.codegen

import com.netflix.graphql.dgs.codegen.generators.java.*
import com.netflix.graphql.dgs.codegen.generators.kotlin.*
import com.squareup.javapoet.JavaFile
import com.squareup.kotlinpoet.FileSpec
import graphql.language.*
import graphql.parser.Parser
import java.io.File
import java.nio.file.Path
import java.nio.file.Paths

class CodeGen(private val config: CodeGenConfig) {
    fun generate(): Any {
        if (config.writeToFiles) {
            config.outputDir.toFile().deleteRecursively()
        }

        val inputSchemas = config.schemaFiles.flatMap { it.walkTopDown().toList().filter { file -> file.isFile } }
                .map { it.readText() }
                .plus(config.schemas)

        val joinedSchema = inputSchemas.joinToString("\n")
        if (config.language == Language.JAVA) {

            val codeGenResult = generateForSchema(joinedSchema)

            if (config.writeToFiles) {
                codeGenResult.dataTypes.forEach { it.writeTo(config.outputDir) }
                codeGenResult.interfaces.forEach { it.writeTo(config.outputDir) }
                codeGenResult.enumTypes.forEach { it.writeTo(config.outputDir) }
                codeGenResult.dataFetchers.forEach { it.writeTo(config.examplesOutputDir) }
                codeGenResult.queryTypes.forEach { it.writeTo(config.outputDir) }
                codeGenResult.clientProjections.forEach { try {
                    it.writeTo(config.outputDir)
                } catch (ex: Exception) {
                    println(ex.message)
                } }
                codeGenResult.constants.forEach { it.writeTo(config.outputDir) }
            }

            return codeGenResult
        } else {
            val codeGenResult = generateKotlinForSchema(joinedSchema)
            if (config.writeToFiles) {
                codeGenResult.dataTypes.forEach { it.writeTo(config.outputDir) }
                codeGenResult.interfaces.forEach { it.writeTo(config.outputDir) }
                codeGenResult.enumTypes.forEach { it.writeTo(config.outputDir) }
                codeGenResult.dataFetchers.forEach { it.writeTo(config.examplesOutputDir) }
                codeGenResult.queryTypes.forEach { it.writeTo(config.outputDir) }
                codeGenResult.clientProjections.forEach { it.writeTo(config.outputDir) }
                codeGenResult.constants.forEach { it.writeTo(config.outputDir) }
            }

            return codeGenResult
        }
    }

    private fun generateForSchema(schema: String): CodeGenResult {
        val document: Document = Parser().parseDocument(schema)
        val definitions = document.definitions
        val dataTypesResult = generateJavaDataType(definitions, document)
        val inputTypesResult = generateJavaInputType(definitions)

        val interfacesResult = definitions.filterIsInstance<InterfaceTypeDefinition>()
                .map { InterfaceGenerator(config).generate(it, document) }
                .fold(CodeGenResult()) { t: CodeGenResult, u: CodeGenResult -> t.merge(u) }

        val unionsResult = definitions.filterIsInstance<UnionTypeDefinition>()
                .map { UnionTypeGenerator(config).generate(it) }
                .fold(CodeGenResult()) { t: CodeGenResult, u: CodeGenResult -> t.merge(u) }

        val enumsResult = definitions.filterIsInstance<EnumTypeDefinition>()
                .map { EnumTypeGenerator(config).generate(it) }
                .fold(CodeGenResult()) { t: CodeGenResult, u: CodeGenResult -> t.merge(u) }

        val dataFetchersResult = generateJavaDataFetchers(definitions)
        val client = generateJavaClientApi(definitions, document)
        val entitiesClient = generateJavaClientEntitiesApi(definitions, document)
        val entitiesRepresentationsTypes = generateJavaClientEntitiesRepresentations(definitions, document)
        val constantsClass = ConstantsGenerator(config, document).generate()

        return dataTypesResult.merge(dataFetchersResult).merge(inputTypesResult).merge(unionsResult).merge(enumsResult).merge(interfacesResult).merge(client).merge(entitiesClient).merge(entitiesRepresentationsTypes).merge(constantsClass)
    }

    private fun generateJavaClientApi(definitions: MutableList<Definition<Definition<*>>>, document: Document): CodeGenResult {
        return if (config.generateClientApi) {
            definitions.filterIsInstance<ObjectTypeDefinition>()
                    .filter { it.name == "Query" || it.name ==  "Mutation"}
                    .map { ClientApiGenerator(config, document).generate(it) }
                    .fold(CodeGenResult()) { t: CodeGenResult, u: CodeGenResult -> t.merge(u) }
        } else CodeGenResult()
    }

    private fun generateJavaClientEntitiesApi(definitions: MutableList<Definition<Definition<*>>>, document: Document): CodeGenResult {
        return if (config.generateClientApi) {
            val federatedDefinitions = definitions.filterIsInstance<ObjectTypeDefinition>().filter { it.getDirective("key") != null }
            ClientApiGenerator(config, document).generateEntities(federatedDefinitions)
        } else CodeGenResult()
    }

    private fun generateJavaClientEntitiesRepresentations(definitions: MutableList<Definition<Definition<*>>>, document: Document): CodeGenResult {
        return if (config.generateClientApi) {
            val generatedRepresentations = mutableMapOf<String, Any>()
            return definitions.filterIsInstance<ObjectTypeDefinition>()
                    .filter { it.getDirective("key") != null }
                    .map { d ->
                        EntitiesRepresentationTypeGenerator(config).generate(d, document, generatedRepresentations)
                    }.fold(CodeGenResult()) { t: CodeGenResult, u: CodeGenResult -> t.merge(u) }
        } else CodeGenResult()
    }

    private fun generateJavaDataFetchers(definitions: List<Definition<Definition<*>>>): CodeGenResult {
        return definitions.filterIsInstance<ObjectTypeDefinition>()
                .filter { it.name == "Query" }
                .map { DatafetcherGenerator(config).generate(it) }
                .fold(CodeGenResult()) { t: CodeGenResult, u: CodeGenResult -> t.merge(u) }
    }

    private fun generateJavaDataType(definitions: List<Definition<Definition<*>>>, document: Document): CodeGenResult {
        return definitions.filterIsInstance<ObjectTypeDefinition>()
                .filter { it !is ObjectTypeExtensionDefinition && it.name != "Query" && it.name != "Mutation" && it.name != "RelayPageInfo" }
                .map {
                    DataTypeGenerator(config).generate(it, findExtensions(it.name, definitions), document)
                }.fold(CodeGenResult()) { t: CodeGenResult, u: CodeGenResult -> t.merge(u) }
    }

    private fun generateJavaInputType(definitions: List<Definition<Definition<*>>>): CodeGenResult {
        return definitions.filterIsInstance<InputObjectTypeDefinition>()
                .filter { it !is InputObjectTypeExtensionDefinition }
                .map { d ->
                    InputTypeGenerator(config).generate(d, findInputExtensions(d.name, definitions))
                }.fold(CodeGenResult()) { t: CodeGenResult, u: CodeGenResult -> t.merge(u) }
    }

    private fun findExtensions(name: String, definitions: List<Definition<Definition<*>>>) =
            definitions.filterIsInstance<ObjectTypeExtensionDefinition>().filter { name == it.name }

    private fun findInputExtensions(name: String, definitions: List<Definition<Definition<*>>>) =
            definitions.filterIsInstance<InputObjectTypeExtensionDefinition>().filter { name == it.name }

    private fun generateKotlinForSchema(schema: String): KotlinCodeGenResult {
        val document: Document = Parser().parseDocument(schema)
        val definitions = document.definitions

        val datatypesResult = generateKotlinDataTypes(definitions, document)
        val inputTypes = generateKotlinInputTypes(definitions, document)

        val interfacesResult = definitions.filterIsInstance<InterfaceTypeDefinition>()
                .map { KotlinInterfaceTypeGenerator(config).generate(it, document) }
                .fold(KotlinCodeGenResult()) { t: KotlinCodeGenResult, u: KotlinCodeGenResult -> t.merge(u) }

        val unionResult = definitions.filterIsInstance<UnionTypeDefinition>()
                .map { KotlinUnionTypeGenerator(config).generate(it) }
                .fold(KotlinCodeGenResult()) { t: KotlinCodeGenResult, u: KotlinCodeGenResult -> t.merge(u) }

        val enumsResult = definitions.filterIsInstance<EnumTypeDefinition>()
                .map { KotlinEnumTypeGenerator(config).generate(it) }
                .fold(KotlinCodeGenResult()) { t: KotlinCodeGenResult, u: KotlinCodeGenResult -> t.merge(u) }

        val constantsClass = KotlinConstantsGenerator(config, document).generate()

        val client = generateKotlinClientApi(definitions, document)
        val entitiesClient = generateKotlinClientEntitiesApi(definitions, document)
        val entitiesRepresentationsTypes = generateKotlinClientEntitiesRepresentations(definitions, document)

        return datatypesResult.merge(inputTypes).merge(interfacesResult).merge(unionResult).merge(enumsResult).merge(client).merge(entitiesClient).merge(entitiesRepresentationsTypes).merge(constantsClass)
    }

    private fun generateKotlinClientApi(definitions: List<Definition<Definition<*>>>, document: Document): KotlinCodeGenResult {
        return if (config.generateClientApi) {
            definitions.filterIsInstance<ObjectTypeDefinition>().filter { it.name == "Query" || it.name == "Mutation" }
                    .map { KotlinClientApiGenerator(config, document).generate(it) }
                    .fold(KotlinCodeGenResult()) { t: KotlinCodeGenResult, u: KotlinCodeGenResult -> t.merge(u) }
        } else KotlinCodeGenResult()
    }

    private fun generateKotlinClientEntitiesApi(definitions: MutableList<Definition<Definition<*>>>, document: Document): KotlinCodeGenResult {
        return if (config.generateClientApi) {
            val federatedDefinitions = definitions.filterIsInstance<ObjectTypeDefinition>().filter { it.getDirective("key") != null }
            KotlinClientApiGenerator(config, document).generateEntities(federatedDefinitions)
        } else KotlinCodeGenResult()
    }

    private fun generateKotlinClientEntitiesRepresentations(definitions: MutableList<Definition<Definition<*>>>, document: Document): KotlinCodeGenResult {
        return if (config.generateClientApi) {
            val generatedRepresentations = mutableMapOf<String, Any>()
            return definitions.filterIsInstance<ObjectTypeDefinition>()
                    .filter { it.getDirective("key") != null }
                    .map { d ->
                        KotlinEntitiesRepresentationTypeGenerator(config).generate(d, document, generatedRepresentations)
                    }.fold(KotlinCodeGenResult()) { t: KotlinCodeGenResult, u: KotlinCodeGenResult -> t.merge(u) }
        } else KotlinCodeGenResult()
    }

    private fun generateKotlinInputTypes(definitions: List<Definition<Definition<*>>>, document: Document): KotlinCodeGenResult {
        return definitions.filterIsInstance<InputObjectTypeDefinition>()
                .map {
                    KotlinInputTypeGenerator(config, document).generate(it, findInputExtensions(it.name, definitions))
                }
                .fold(KotlinCodeGenResult()) { t: KotlinCodeGenResult, u: KotlinCodeGenResult -> t.merge(u) }
    }

    private fun generateKotlinDataTypes(definitions: List<Definition<Definition<*>>>, document: Document): KotlinCodeGenResult {
        return definitions.filterIsInstance<ObjectTypeDefinition>()
                .filter { it !is ObjectTypeExtensionDefinition && it.name != "Query" && it.name != "Mutation" && it.name != "RelayPageInfo" }
                .map {
                    val extensions = findExtensions(it.name, definitions)
                    KotlinDataTypeGenerator(config, document).generate(it, extensions)
                }
                .fold(KotlinCodeGenResult()) { t: KotlinCodeGenResult, u: KotlinCodeGenResult -> t.merge(u) }
    }

}


data class CodeGenConfig(
        val schemas: Set<String> = emptySet(),
        val schemaFiles: Set<File> = emptySet(),
        val outputDir: Path = Paths.get("generated"),
        val examplesOutputDir: Path = Paths.get("generated-examples"),
        val writeToFiles: Boolean = false,
        val packageName: String = "com.netflix.${Paths.get("").toAbsolutePath().fileName}.generated",
        private val subPackageNameClient: String = "client",
        private val subPackageNameDatafetchers: String = "datafetchers",
        private val subPackageNameTypes: String = "types",
        val language: Language = Language.JAVA,
        val generateBoxedTypes: Boolean = false,
        val generateClientApi: Boolean = false,
        val typeMapping: Map<String, String> = emptyMap(),
        val includeQueries: Set<String> = emptySet(),
        val includeMutations: Set<String> = emptySet(),
        val skipEntityQueries: Boolean = false,
        val shortProjectionNames: Boolean = false,

<<<<<<< HEAD
) {
    val packageNameClient: String
        get() = "${packageName}.${subPackageNameClient}"

    val packageNameDatafetchers: String
        get() = "${packageName}.${subPackageNameDatafetchers}"

    val packageNameTypes: String
        get() = "${packageName}.${subPackageNameTypes}"
}
=======

)
>>>>>>> 5c61c0f8

enum class Language {
    JAVA,
    KOTLIN
}

data class CodeGenResult(val dataTypes: List<JavaFile> = listOf(), val interfaces: List<JavaFile> = listOf(), val enumTypes: List<JavaFile> = listOf(), val dataFetchers: List<JavaFile> = listOf(), val queryTypes: List<JavaFile> = listOf(), val clientProjections: List<JavaFile> = listOf(), val constants: List<JavaFile> = listOf()) {
    fun merge(current: CodeGenResult): CodeGenResult {
        val dataTypes = this.dataTypes.plus(current.dataTypes)
        val interfaces = this.interfaces.plus(current.interfaces)
        val enumTypes = this.enumTypes.plus(current.enumTypes)
        val dataFetchers = this.dataFetchers.plus(current.dataFetchers)
        val queryTypes = this.queryTypes.plus(current.queryTypes)
        val clientProjections = this.clientProjections.plus(current.clientProjections)
        val constants = this.constants.plus(current.constants)

        return CodeGenResult(dataTypes = dataTypes, interfaces = interfaces, enumTypes = enumTypes, dataFetchers = dataFetchers, queryTypes = queryTypes, clientProjections = clientProjections, constants = constants)
    }
}

data class KotlinCodeGenResult(val dataTypes: List<FileSpec> = listOf(), val interfaces: List<FileSpec> = listOf(), val enumTypes: List<FileSpec> = listOf(), val dataFetchers: List<FileSpec> = listOf(), val queryTypes: List<FileSpec> = listOf(), val clientProjections: List<FileSpec> = emptyList(), val constants: List<FileSpec> = emptyList()) {
    fun merge(current: KotlinCodeGenResult): KotlinCodeGenResult {
        val dataTypes = this.dataTypes.plus(current.dataTypes)
        val interfaces = this.interfaces.plus(current.interfaces)
        val enumTypes = this.enumTypes.plus(current.enumTypes)
        val dataFetchers = this.dataFetchers.plus(current.dataFetchers)
        val queryTypes = this.queryTypes.plus(current.queryTypes)
        val clientProjections = this.clientProjections.plus(current.clientProjections)
        val constants = this.constants.plus(current.constants)

        return KotlinCodeGenResult(dataTypes = dataTypes, interfaces = interfaces, enumTypes = enumTypes, dataFetchers = dataFetchers, queryTypes = queryTypes, clientProjections = clientProjections, constants = constants)
    }
}

fun List<FieldDefinition>.filterSkipped(): List<FieldDefinition> {
    return this.filter { it.directives.none { d -> d.name == "skipcodegen" } }
}

fun List<FieldDefinition>.filterIncludedInConfig(definitionName: String, config: CodeGenConfig): List<FieldDefinition> {
    return when (definitionName) {
        "Query" -> {
            if(config.includeQueries.isNullOrEmpty()) {
                this
            } else {
                this.filter {
                    config.includeQueries.contains(it.name)
                }
            }
        }
        "Mutation" -> {
            if(config.includeMutations.isNullOrEmpty()) {
                this
            } else {
                this.filter {
                    config.includeMutations.contains(it.name)
                }
            }
        }
        else -> this
    }
}

fun ObjectTypeDefinition.shouldSkip(): Boolean {
    return this.directives.any { it.name == "skipcodegen" }
}

fun TypeDefinition<*>.fieldDefinitions(): List<FieldDefinition> {
    return when (this) {
        is ObjectTypeDefinition -> this.fieldDefinitions
        is InterfaceTypeDefinition -> this.fieldDefinitions
        else -> emptyList()
    }
}

/**
 * Only return fields not declared on the type's interface
 */
fun TypeDefinition<*>.filterInterfaceFields(document: Document): List<FieldDefinition> {
    val interfaceFields = if(this is ObjectTypeDefinition) {
        this.implements.mapNotNull { it.findTypeDefinition(document) }.flatMap { it.fieldDefinitions() }.map { it.name }.toList()
    } else emptyList()

    return this.fieldDefinitions().filter { !interfaceFields.contains(it.name) }
}

fun Type<*>.findTypeDefinition(document: Document, excludeExtensions: Boolean = false): TypeDefinition<*>? {
    return when (this) {
        is NonNullType -> {
            this.type.findTypeDefinition(document, excludeExtensions)
        }
        is ListType -> {
            this.type.findTypeDefinition(document, excludeExtensions)
        }
        else -> document.definitions.filterIsInstance<TypeDefinition<*>>().find {
            if (it is ScalarTypeDefinition) {
                false
            } else {
                it.name == (this as TypeName).name && (!excludeExtensions || it !is ObjectTypeExtensionDefinition)
            }
        }
    }
}
<|MERGE_RESOLUTION|>--- conflicted
+++ resolved
@@ -251,7 +251,7 @@
         val skipEntityQueries: Boolean = false,
         val shortProjectionNames: Boolean = false,
 
-<<<<<<< HEAD
+
 ) {
     val packageNameClient: String
         get() = "${packageName}.${subPackageNameClient}"
@@ -262,10 +262,6 @@
     val packageNameTypes: String
         get() = "${packageName}.${subPackageNameTypes}"
 }
-=======
-
-)
->>>>>>> 5c61c0f8
 
 enum class Language {
     JAVA,
