--- conflicted
+++ resolved
@@ -2110,13 +2110,10 @@
                 packageName = basePackageName,
                 language = Language.KOTLIN,
                 includeImports = mapOf(Pair("validator", "com.test.validator"), Pair("sexType", "com.enums")),
-<<<<<<< HEAD
                 includeEnumImports = mapOf(
                     "ValidPerson" to mapOf(Pair("sexType", "com.enums"))
-                )
-=======
+                ),
                 generateCustomAnnotations = true
->>>>>>> 421f91bf
             )
         ).generate().kotlinDataTypes
 
@@ -2149,10 +2146,10 @@
                 packageName = basePackageName,
                 language = Language.KOTLIN,
                 includeImports = mapOf(Pair("validator", "com.test.validator"), Pair("types", "com.enums")),
-<<<<<<< HEAD
                 includeEnumImports = mapOf(
                     "ValidPerson" to mapOf(Pair("types", "com.enums"))
-                )
+                ),
+                generateCustomAnnotations = true
             )
         ).generate().kotlinDataTypes
 
@@ -2189,10 +2186,8 @@
                 includeEnumImports = mapOf(
                     "ValidPerson" to mapOf(Pair("types", "com.enums")),
                     "ValidType" to mapOf(Pair("types", "com.personType.enums"))
-                )
-=======
+                ),
                 generateCustomAnnotations = true
->>>>>>> 421f91bf
             )
         ).generate().kotlinDataTypes
 
@@ -2231,13 +2226,10 @@
                 packageName = basePackageName,
                 language = Language.KOTLIN,
                 includeImports = mapOf(Pair("validator", "com.test.validator"), Pair("types", "com.enums")),
-<<<<<<< HEAD
                 includeEnumImports = mapOf(
                     "ValidPerson" to mapOf(Pair("types", "com.enums"))
-                )
-=======
+                ),
                 generateCustomAnnotations = true
->>>>>>> 421f91bf
             )
         ).generate().kotlinDataTypes
 
@@ -2270,13 +2262,10 @@
                 packageName = basePackageName,
                 language = Language.KOTLIN,
                 includeImports = mapOf(Pair("validator", "com.test.validator"), Pair("types", "com.enums")),
-<<<<<<< HEAD
                 includeEnumImports = mapOf(
                     "ValidPerson" to mapOf(Pair("types", "com.enums"))
-                )
-=======
+                ),
                 generateCustomAnnotations = true
->>>>>>> 421f91bf
             )
         ).generate().kotlinDataTypes
 
