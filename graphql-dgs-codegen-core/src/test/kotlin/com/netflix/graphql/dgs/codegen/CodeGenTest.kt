/*
 *
 *  Copyright 2020 Netflix, Inc.
 *
 *  Licensed under the Apache License, Version 2.0 (the "License");
 *  you may not use this file except in compliance with the License.
 *  You may obtain a copy of the License at
 *
 *  http://www.apache.org/licenses/LICENSE-2.0
 *
 *  Unless required by applicable law or agreed to in writing, software
 *  distributed under the License is distributed on an "AS IS" BASIS,
 *  WITHOUT WARRANTIES OR CONDITIONS OF ANY KIND, either express or implied.
 *  See the License for the specific language governing permissions and
 *  limitations under the License.
 *
 */

package com.netflix.graphql.dgs.codegen

import com.google.common.truth.Truth
import com.netflix.graphql.dgs.codegen.generators.java.disableJsonTypeInfoAnnotation
import com.squareup.javapoet.ClassName
import com.squareup.javapoet.ParameterizedTypeName
import com.squareup.javapoet.TypeSpec
import org.assertj.core.api.Assertions.assertThat
import org.junit.jupiter.api.Test

class CodeGenTest {

    val basePackageName = "com.netflix.graphql.dgs.codegen.tests.generated"
    val typesPackageName = "$basePackageName.types"
    val dataFetcherPackageName = "$basePackageName.datafetchers"

    @Test
    fun generateDataClassWithStringProperties() {

        val schema = """
            type Query {
                people: [Person]
            }
            
            type Person {
                firstname: String
                lastname: String
            }
        """.trimIndent()


        val (dataTypes) = CodeGen(CodeGenConfig(schemas = setOf(schema), packageName = basePackageName)).generate() as CodeGenResult

        assertThat(dataTypes.size).isEqualTo(1)
        val typeSpec = dataTypes[0].typeSpec
        assertThat(typeSpec.name).isEqualTo("Person")
        assertThat(dataTypes[0].packageName).isEqualTo(typesPackageName)

        assertThat(typeSpec.fieldSpecs.size).isEqualTo(2)
        assertThat(typeSpec.fieldSpecs).extracting("name").contains("firstname", "lastname")
        assertThat(typeSpec.methodSpecs).flatExtracting("parameters").extracting("name").contains("firstname", "lastname")
        dataTypes[0].writeTo(System.out)
        assertCompiles(dataTypes)
    }

    @Test
    fun generateDataClassWithNullablePrimitive() {
        val schema = """
            type MyType {
                count: Int
                truth: Boolean
                floaty: Float
            }
        """.trimIndent()

        val (dataTypes) = CodeGen(CodeGenConfig(schemas = setOf(schema), packageName = basePackageName)).generate() as CodeGenResult
        val typeSpec = dataTypes[0].typeSpec
        assertThat(typeSpec.fieldSpecs[0].type.toString()).isEqualTo("java.lang.Integer")
        assertThat(typeSpec.fieldSpecs[1].type.toString()).isEqualTo("java.lang.Boolean")
        assertThat(typeSpec.fieldSpecs[2].type.toString()).isEqualTo("java.lang.Double")
    }

    @Test
    fun generateDataClassWithNonNullablePrimitive() {
        val schema = """
            type MyType {
                count: Int!
                truth: Boolean!
                floaty: Float!
            }
        """.trimIndent()

        val (dataTypes) = CodeGen(CodeGenConfig(schemas = setOf(schema), packageName = basePackageName)).generate() as CodeGenResult
        val typeSpec = dataTypes[0].typeSpec
        assertThat(typeSpec.fieldSpecs[0].type.toString()).isEqualTo("int")
        assertThat(typeSpec.fieldSpecs[1].type.toString()).isEqualTo("boolean")
        assertThat(typeSpec.fieldSpecs[2].type.toString()).isEqualTo("double")
    }

    @Test
    fun generateBoxedDataClassWithNonNullablePrimitive() {
        val schema = """
            type MyType {
                count: Int!
                truth: Boolean!
                floaty: Float!
            }
        """.trimIndent()

        val (dataTypes) = CodeGen(CodeGenConfig(schemas = setOf(schema), packageName = basePackageName, generateBoxedTypes = true)).generate() as CodeGenResult
        val typeSpec = dataTypes[0].typeSpec
        assertThat(typeSpec.fieldSpecs[0].type.toString()).isEqualTo("java.lang.Integer")
        assertThat(typeSpec.fieldSpecs[1].type.toString()).isEqualTo("java.lang.Boolean")
        assertThat(typeSpec.fieldSpecs[2].type.toString()).isEqualTo("java.lang.Double")
    }

    @Test
    fun generateDataClassWithNonNullablePrimitiveInList() {
        val schema = """
            type MyType {
                count: [Int!]
                truth: [Boolean!]
                floaty: [Float!]
            }
        """.trimIndent()

        val (dataTypes) = CodeGen(CodeGenConfig(schemas = setOf(schema), packageName = basePackageName)).generate() as CodeGenResult
        val typeSpec = dataTypes[0].typeSpec
        assertThat(typeSpec.fieldSpecs[0].type.toString()).isEqualTo("java.util.List<java.lang.Integer>")
        assertThat(typeSpec.fieldSpecs[1].type.toString()).isEqualTo("java.util.List<java.lang.Boolean>")
        assertThat(typeSpec.fieldSpecs[2].type.toString()).isEqualTo("java.util.List<java.lang.Double>")
    }

    @Test
    fun generateDataClassWithToString() {

        val schema = """
            type Query {
                people: [Person]
            }
            
            type Person {
                firstname: String
                lastname: String
            }
        """.trimIndent()

        val (dataTypes) = CodeGen(CodeGenConfig(schemas = setOf(schema), packageName = basePackageName)).generate() as CodeGenResult

        assertThat(dataTypes.size).isEqualTo(1)
        assertThat(dataTypes[0].typeSpec.name).isEqualTo("Person")
        val toString = assertThat(dataTypes[0].typeSpec.methodSpecs).filteredOn("name", "toString")
        toString.extracting("code").allMatch {it.toString().contains("return \"Person{")}

        assertCompiles(dataTypes)
    }

    @Test
    fun generateDataClassWithEquals() {

        val schema = """
            type Query {
                people: [Person]
            }
            
            type Person {
                firstname: String
                lastname: String
            }
        """.trimIndent()

        val (dataTypes) = CodeGen(CodeGenConfig(schemas = setOf(schema), packageName = basePackageName)).generate() as CodeGenResult

        assertThat(dataTypes.size).isEqualTo(1)
        assertThat(dataTypes[0].typeSpec.name).isEqualTo("Person")
        assertThat(dataTypes[0].typeSpec.methodSpecs).extracting ("name").contains("equals")

        assertCompiles(dataTypes)
    }

    @Test
    fun generateDataClassWithNoFields() {

        val schema = """
            type Query {
                me: Person
            }
            
            type Person {
            }
        """.trimIndent()

        val (dataTypes) = CodeGen(CodeGenConfig(schemas = setOf(schema), packageName = basePackageName)).generate() as CodeGenResult

        assertThat(dataTypes.size).isEqualTo(1)
        assertThat(dataTypes[0].typeSpec.name).isEqualTo("Person")
        assertThat(dataTypes[0].typeSpec.methodSpecs).extracting ("name").contains("equals")


        assertCompiles(dataTypes)
    }

    @Test
    fun generateDataClassWithBuilder() {

        val schema = """
            type Query {
                people: [Person]
            }
            
            type Person {
                firstname: String
                lastname: String
            }
        """.trimIndent()

        val (dataTypes) = CodeGen(CodeGenConfig(schemas = setOf(schema), packageName = basePackageName)).generate() as CodeGenResult

        assertThat(dataTypes.size).isEqualTo(1)
        assertThat(dataTypes[0].typeSpec.name).isEqualTo("Person")
        assertThat(dataTypes[0].typeSpec.methodSpecs).extracting ("name").contains("newBuilder")
        val builderType = dataTypes[0].typeSpec.typeSpecs[0]
        assertThat(builderType.name).isEqualTo("Builder")
        assertThat(builderType.methodSpecs).extracting("name").contains("firstname", "lastname", "build")
        assertThat(builderType.methodSpecs).filteredOn("name", "firstname").extracting("returnType.simpleName").contains("com.netflix.graphql.dgs.codegen.tests.generated.types.Person.Builder")
        assertThat(builderType.methodSpecs).filteredOn("name", "build").extracting("returnType.simpleName").contains("Person")
        assertCompiles(dataTypes)
    }

    @Test
    fun generateDataClassWithHashcode() {

        val schema = """
            type Query {
                people: [Person]
            }
            
            type Person {
                firstname: String
                lastname: String
            }
        """.trimIndent()

        val (dataTypes) = CodeGen(CodeGenConfig(schemas = setOf(schema), packageName = basePackageName)).generate() as CodeGenResult

        assertThat(dataTypes.size).isEqualTo(1)
        assertThat(dataTypes[0].typeSpec.name).isEqualTo("Person")
        assertThat(dataTypes[0].typeSpec.methodSpecs).extracting ("name").contains("hashCode")

        assertCompiles(dataTypes)
    }

    @Test
    fun generateDataClassWithCustomPackagename() {

        val schema = """
            type Query {
                people: [Person]
            }
            
            type Person {
                firstname: String
                lastname: String
            }
        """.trimIndent()

        val (dataTypes) = CodeGen(CodeGenConfig(schemas = setOf(schema), packageName = "com.mypackage")).generate() as CodeGenResult

        assertThat(dataTypes.size).isEqualTo(1)
        assertThat(dataTypes[0].typeSpec.name).isEqualTo("Person")
        assertThat(dataTypes[0].packageName).isEqualTo("com.mypackage.types")

        assertCompiles(dataTypes)
    }

    @Test
    fun generateDataClassWithListProperties() {

        val schema = """
            type Query {
                people: [Person]
            }
            
            type Person {
                name: String
                email: [String]
            }
        """.trimIndent()

        val (dataTypes) = CodeGen(CodeGenConfig(schemas = setOf(schema), packageName = basePackageName)).generate() as CodeGenResult

        assertThat(dataTypes.size).isEqualTo(1)
        assertThat(dataTypes[0].typeSpec.name).isEqualTo("Person")
        assertThat(dataTypes[0].typeSpec.fieldSpecs.size).isEqualTo(2)
        assertThat(dataTypes[0].typeSpec.fieldSpecs).extracting("name").contains("name", "email")
        val type = assertThat(dataTypes[0].typeSpec.fieldSpecs).filteredOn("name", "email").extracting("type")
        type.extracting("rawType.canonicalName").contains("java.util.List")
        type.flatExtracting("typeArguments").extracting("canonicalName").contains("java.lang.String")

        assertCompiles(dataTypes)
    }

    @Test
    fun generateDataClassWithNonNullableProperties() {

        val schema = """
            type Query {
                people: [Person!]
            }
            
            type Person {
                name: String!
                email: [String!]!
            }
        """.trimIndent()

        val (dataTypes) = CodeGen(CodeGenConfig(schemas = setOf(schema), packageName = basePackageName)).generate() as CodeGenResult

        assertThat(dataTypes.size).isEqualTo(1)
        assertThat(dataTypes[0].typeSpec.name).isEqualTo("Person")
        assertThat(dataTypes[0].typeSpec.fieldSpecs.size).isEqualTo(2)
        assertThat(dataTypes[0].typeSpec.fieldSpecs).extracting("name").contains("name", "email")
        val type = assertThat(dataTypes[0].typeSpec.fieldSpecs).filteredOn("name", "email").extracting("type")
        type.extracting("rawType.canonicalName").contains("java.util.List")
        type.flatExtracting("typeArguments").extracting("canonicalName").contains("java.lang.String")

        assertCompiles(dataTypes)
    }

    @Test
    fun generateDataClassWithInterface() {

        val schema = """
            type Query {
                people: [Person]
            }
            
            interface Person {
                firstname: String
                lastname: String
            }
            
            type Employee implements Person {
                firstname: String
                lastname: String
                company: String
            }
        """.trimIndent()

        val (dataTypes, interfaces) = CodeGen(CodeGenConfig(schemas = setOf(schema), packageName = basePackageName)).generate() as CodeGenResult

        assertThat(dataTypes.size).isEqualTo(1)
        val employee = dataTypes.single().typeSpec
        //Check data class
        assertThat(employee.name).isEqualTo("Employee")
        assertThat(employee.fieldSpecs.size).isEqualTo(3)
        assertThat(employee.fieldSpecs).extracting("name").contains("firstname", "lastname", "company")

        val annotation = employee.annotations.single()
        Truth.assertThat(annotation).isEqualTo(disableJsonTypeInfoAnnotation())

        val person = interfaces[0]
        Truth.assertThat(person.toString()).isEqualTo(
               """
               |package com.netflix.graphql.dgs.codegen.tests.generated.types;
               |
               |import com.fasterxml.jackson.annotation.JsonSubTypes;
               |import com.fasterxml.jackson.annotation.JsonTypeInfo;
               |import java.lang.String;
               |
               |@JsonTypeInfo(
               |    use = JsonTypeInfo.Id.NAME,
               |    include = JsonTypeInfo.As.PROPERTY,
               |    property = "__typename"
               |)
               |@JsonSubTypes(@JsonSubTypes.Type(value = Employee.class, name = "Employee"))
               |public interface Person {
               |  String getFirstname();
               |
               |  void setFirstname(String firstname);
               |
               |  String getLastname();
               |
               |  void setLastname(String lastname);
               |}
               |""".trimMargin())

        assertCompiles(dataTypes + interfaces)
    }

    @Test
    fun generateDataClassWitRecursiveField() {

        val schema = """
            type Query {
                people: [Person]
            }
            
            type Person {
                firstname: String
                lastname: String
                friends: [Person]
            }

        """.trimIndent()

        val (dataTypes) = CodeGen(CodeGenConfig(schemas = setOf(schema), packageName = basePackageName)).generate() as CodeGenResult

        //Check data class
        assertThat(dataTypes.size).isEqualTo(1)
        assertThat(dataTypes[0].typeSpec.name).isEqualTo("Person")
        assertThat(dataTypes[0].typeSpec.fieldSpecs.size).isEqualTo(3)
        assertThat(dataTypes[0].typeSpec.fieldSpecs).extracting("name").contains("firstname", "lastname", "friends")

        //Check type of friends field
        val parameterizedType = ParameterizedTypeName.get(ClassName.get(List::class.java), ClassName.get(typesPackageName, "Person"))
        assertThat(dataTypes[0].typeSpec.fieldSpecs)
                .withFailMessage("Incorrect type for friends field. List<Person> expected.")
                .filteredOn { it.name == "friends" }
                .extracting("type", ParameterizedTypeName::class.java)
                .contains(parameterizedType)

        assertCompiles(dataTypes)
    }

    @Test
    fun generateDataClassWitDeeplyNestedComplexField() {
        val schema = """
            type Query {
                cars: [Car]
            }
            
            type Car {
                make: String
                model: String
                engine: Engine
            }

            type Engine {
                type: String
                bhp: Int
                size: Float
                performance: Performance
            }
            
            type Performance {
                zeroToSixty: Float
                quarterMile: Float
            }
        """.trimIndent()

        val (dataTypes) = CodeGen(CodeGenConfig(schemas = setOf(schema), packageName = basePackageName)).generate() as CodeGenResult

        assertThat(dataTypes).extracting("typeSpec.name").contains("Car", "Engine", "Performance")
        assertThat(dataTypes)
                .filteredOn("typeSpec.name", "Engine")
                .extracting("typeSpec")
                .flatExtracting("fieldSpecs")
                .filteredOn("name", "performance")
                .extracting("type.simpleName")
                .containsExactly("Performance")

        assertCompiles(dataTypes)
    }


    @Test
    fun generateEnum() {

        val schema = """
            type Query {
                people: [Person]
            }
            
            enum EmployeeTypes {
                ENGINEER
                MANAGER
                DIRECTOR
            }
        """.trimIndent()

        val codeGenResult = CodeGen(CodeGenConfig(schemas = setOf(schema), packageName = basePackageName)).generate() as CodeGenResult

        //Check generated enum type
        assertThat(codeGenResult.enumTypes.size).isEqualTo(1)
        assertThat(codeGenResult.enumTypes[0].typeSpec.name).isEqualTo("EmployeeTypes")
        assertThat(codeGenResult.enumTypes[0].typeSpec.enumConstants.size).isEqualTo(3)
        assertThat(codeGenResult.enumTypes[0].typeSpec.enumConstants).containsKeys("ENGINEER", "MANAGER", "DIRECTOR")

        assertCompiles(codeGenResult.enumTypes)
    }


    @Test
    fun generateDataFetcherClass() {

        val schema = """
            type Query {
                people: [Person]
            }
            
            type Person {
                firstname: String
                lastname: String
            }
        """.trimIndent()

        val codeGenResult = CodeGen(CodeGenConfig(schemas = setOf(schema), packageName = basePackageName)).generate() as CodeGenResult
        val dataFetchers = codeGenResult.dataFetchers
        val dataTypes = codeGenResult.dataTypes

        assertThat(dataFetchers.size).isEqualTo(1)
        assertThat(dataFetchers[0].typeSpec.name).isEqualTo("PeopleDatafetcher")
        assertThat(dataFetchers[0].packageName).isEqualTo(dataFetcherPackageName)
        assertCompiles(dataFetchers + dataTypes)
    }

    @Test
    fun generateDataClassesWithMappedTypes() {

        val schema = """
            type Query {
                now: Date
                person: Person
            }
            
            type Person {
                firstname: String
                lastname: String
                birthDate: Date
            }
        """.trimIndent()


        val (dataTypes) = CodeGen(CodeGenConfig(schemas = setOf(schema), packageName = basePackageName, typeMapping = mapOf(Pair("Date", "java.time.LocalDateTime")))).generate() as CodeGenResult

        assertThat(dataTypes.size).isEqualTo(1)
        assertThat(dataTypes[0].typeSpec.name).isEqualTo("Person")
        assertThat(dataTypes[0].packageName).isEqualTo(typesPackageName)

        assertThat(dataTypes[0].typeSpec.fieldSpecs.size).isEqualTo(3)
        assertThat(dataTypes[0].typeSpec.fieldSpecs).extracting("name").contains("firstname", "lastname", "birthDate")
        dataTypes[0].writeTo(System.out)
        assertCompiles(dataTypes)
    }

    @Test
    fun generateInputTypes() {

        val schema = """
            type Query {
                movies(filter: MovieFilter)
            }
            
            input MovieFilter {
                genre: String
            }
        """.trimIndent()


        val (dataTypes) = CodeGen(CodeGenConfig(schemas = setOf(schema), packageName = basePackageName)).generate() as CodeGenResult

        assertThat(dataTypes.size).isEqualTo(1)
        assertThat(dataTypes[0].typeSpec.name).isEqualTo("MovieFilter")
        assertThat(dataTypes[0].packageName).isEqualTo(typesPackageName)

        assertThat(dataTypes[0].typeSpec.fieldSpecs.size).isEqualTo(1)
        assertThat(dataTypes[0].typeSpec.fieldSpecs).extracting("name").contains("genre")

        assertCompiles(dataTypes)
    }

    @Test
    fun generateToInputStringMethodForInputTypes() {

        val schema = """
            type Query {
                movies(filter: MovieFilter)
            }
            
            input MovieFilter {
                genre: String
                rating: Int = 3
                viewed: Boolean = true
            }
        """.trimIndent()

        val (dataTypes) = CodeGen(CodeGenConfig(schemas = setOf(schema), packageName = basePackageName)).generate() as CodeGenResult

        assertThat(dataTypes[0].typeSpec.methodSpecs).extracting("name").contains("toString")
        val expectedInputString = """
            return "{" + "genre:" + (genre != null?"\"":"") + genre + (genre != null?"\"":"") + "," +"rating:" + rating + "," +"viewed:" + viewed + "" +"}";
        """.trimIndent()
        val generatedInputString = dataTypes[0].typeSpec.methodSpecs.single { it.name == "toString" }.code.toString().trimIndent()
        assertThat(expectedInputString).isEqualTo(generatedInputString)
        assertCompiles(dataTypes)
    }

    @Test
    fun generateToInputStringMethodForNonNullableInputTypes() {

        val schema = """
            type Query {
                movies(filter: MovieFilter)
            }
            
            input MovieFilter {
                genre: String!
                rating: Int!
            }
        """.trimIndent()

        val (dataTypes) = CodeGen(CodeGenConfig(schemas = setOf(schema), packageName = basePackageName)).generate() as CodeGenResult

        assertThat(dataTypes[0].typeSpec.methodSpecs).extracting("name").contains("toString")
        val expectedInputString = """
            return "{" + "genre:" + (genre != null?"\"":"") + genre + (genre != null?"\"":"") + "," +"rating:" + rating + "" +"}";
        """.trimIndent()
        val generatedInputString = dataTypes[0].typeSpec.methodSpecs.single { it.name == "toString" }.code.toString().trimIndent()
        assertThat(expectedInputString).isEqualTo(generatedInputString)
        assertCompiles(dataTypes)
    }

    @Test
    fun generateToInputStringMethodForNonNullableInputTypesWithDefaults() {

        val schema = """
            type Query {
                movies(filter: MovieFilter)
            }
            
            input MovieFilter {
                genre: String! = "horror"
                rating: Int! = 3
                average: Float! = 1.2
                viewed: Boolean! = true
            }
        """.trimIndent()

        val (dataTypes) = CodeGen(CodeGenConfig(schemas = setOf(schema), packageName = basePackageName)).generate() as CodeGenResult

        assertThat(dataTypes[0].typeSpec.methodSpecs).extracting("name").contains("toString")
        val expectedInputString = """
            return "{" + "genre:" + (genre != null?"\"":"") + genre + (genre != null?"\"":"") + "," +"rating:" + rating + "," +"average:" + average + "," +"viewed:" + viewed + "" +"}";
        """.trimIndent()
        val generatedInputString = dataTypes[0].typeSpec.methodSpecs.single { it.name == "toString" }.code.toString().trimIndent()
        assertThat(expectedInputString).isEqualTo(generatedInputString)
        assertCompiles(dataTypes)
    }

    @Test
    fun generateToInputStringMethodForInputTypesWithDefaults() {

        val schema = """
            type Query {
                movies(filter: MovieFilter)
            }
            
            enum Colors {
                blue
                red
                yellow
            }
            input MovieFilter {
                genre: String = "horror"
                rating: Int = 3
                average: Float = 1.2
                viewed: Boolean = true
                identifier: ID = "jhw"
            }
        """.trimIndent()

        val (dataTypes) = CodeGen(CodeGenConfig(schemas = setOf(schema), packageName = basePackageName)).generate() as CodeGenResult

        assertThat(dataTypes[0].typeSpec.methodSpecs).extracting("name").contains("toString")
        val expectedInputString = """
            return "{" + "genre:" + (genre != null?"\"":"") + genre + (genre != null?"\"":"") + "," +"rating:" + rating + "," +"average:" + average + "," +"viewed:" + viewed + "," +"identifier:" + (identifier != null?"\"":"") + identifier + (identifier != null?"\"":"") + "" +"}";
        """.trimIndent()
        val generatedInputString = dataTypes[0].typeSpec.methodSpecs.single { it.name == "toString" }.code.toString().trimIndent()
        assertThat(expectedInputString).isEqualTo(generatedInputString)
        assertCompiles(dataTypes)
    }

    @Test
    fun generateToInputStringMethodForListOfString() {

        val schema = """
            type Query {
                movies(filter: MovieFilter)
            }
            
            input MovieFilter {
                genre: [String]
                actors: [String]!
            }
        """.trimIndent()

        val (dataTypes) = CodeGen(CodeGenConfig(schemas = setOf(schema), packageName = basePackageName)).generate() as CodeGenResult
        assertThat(dataTypes[0].typeSpec.methodSpecs).extracting("name").contains("toString")

        var expectedInputString = """
            return "{" + "genre:" + serializeListOfString(genre) + "," +"actors:" + serializeListOfString(actors) + "" +"}";
        """.trimIndent()
        var generatedInputString = dataTypes[0].typeSpec.methodSpecs.single { it.name == "toString" }.code.toString().trimIndent()
        assertThat(expectedInputString).isEqualTo(generatedInputString)

        assertThat(dataTypes[0].typeSpec.methodSpecs).extracting("name").contains("serializeListOfString")
        expectedInputString = """
            if (inputList == null) {
                    return null;
                }
                StringBuilder builder = new java.lang.StringBuilder();
                builder.append("[");
            
                if (! inputList.isEmpty()) {
                    String result = inputList.stream()
                            .map( iter -> iter.toString() )
                            .collect(java.util.stream.Collectors.joining("\", \"", "\"", "\""));
                    builder.append(result);
                }
                builder.append("]");
                return  builder.toString();
        """.trimIndent()
        generatedInputString = dataTypes[0].typeSpec.methodSpecs.single { it.name == "serializeListOfString" }.code.toString().trimIndent()
        assertThat(expectedInputString).isEqualTo(generatedInputString)
        assertCompiles(dataTypes)
    }

    @Test
    fun generateToInputStringMethodForListOfIntegers() {
        val schema = """
            type Query {
                movies(filter: MovieFilter)
            }
            
            input MovieFilter {
                genre: [Integer]
            }
        """.trimIndent()

        val (dataTypes) = CodeGen(CodeGenConfig(schemas = setOf(schema), packageName = basePackageName)).generate() as CodeGenResult
        assertThat(dataTypes[0].typeSpec.methodSpecs).extracting("name").contains("toString")

        val expectedInputString = """
            return "{" + "genre:" + genre + "" +"}";
        """.trimIndent()
        val generatedInputString = dataTypes[0].typeSpec.methodSpecs.single { it.name == "toString" }.code.toString().trimIndent()
        assertThat(expectedInputString).isEqualTo(generatedInputString)
        assertCompiles(dataTypes)
    }

    @Test
    fun generateToInputStringMethodForDateTypes() {
        val schema = """
            type Query {
                movies(filter: MovieFilter)
            }
            
            input MovieFilter {
                localDateTime: LocalDateTime
                localDate: LocalDate
                localTime: LocalTime
                dateTime: DateTime
            }
        """.trimIndent()

        val (dataTypes) = CodeGen(CodeGenConfig(schemas = setOf(schema), packageName = basePackageName)).generate() as CodeGenResult
        assertThat(dataTypes[0].typeSpec.methodSpecs).extracting("name").contains("toString")

        val expectedInputString = """
            return "{" + "localDateTime:" + (localDateTime != null?"\"":"") + localDateTime + (localDateTime != null?"\"":"") + "," +"localDate:" + (localDate != null?"\"":"") + localDate + (localDate != null?"\"":"") + "," +"localTime:" + (localTime != null?"\"":"") + localTime + (localTime != null?"\"":"") + "," +"dateTime:" + (dateTime != null?"\"":"") + dateTime + (dateTime != null?"\"":"") + "" +"}";
        """.trimIndent()
        val generatedInputString = dataTypes[0].typeSpec.methodSpecs.single { it.name == "toString" }.code.toString().trimIndent()
        assertThat(expectedInputString).isEqualTo(generatedInputString)
        assertCompiles(dataTypes)
    }

    @Test
    fun generateToInputStringMethodForTypeMappedTypes() {
        val schema = """
            type Query {
                movies(filter: MovieFilter)
            }
            
            input MovieFilter {
                time: LocalTime
                date: LocalDate
                
            }
        """.trimIndent()

        val (dataTypes) = CodeGen(CodeGenConfig(schemas = setOf(schema), packageName = basePackageName,
                typeMapping = mapOf(Pair("LocalTime", "java.time.LocalDateTime"), Pair("LocalDate", "java.lang.Integer")))).generate() as CodeGenResult
        assertThat(dataTypes[0].typeSpec.methodSpecs).extracting("name").contains("toString")

        val expectedInputString = """
            return "{" + "time:" + (time != null?"\"":"") + time + (time != null?"\"":"") + "," +"date:" + date + "" +"}";
        """.trimIndent()
        val generatedInputString = dataTypes[0].typeSpec.methodSpecs.single { it.name == "toString" }.code.toString().trimIndent()
        assertThat(generatedInputString).isEqualTo(expectedInputString)
        assertCompiles(dataTypes)
    }

    @Test
    fun generateToInputStringMethodForListOfDate() {
        val schema = """
            type Query {
                movies(filter: MovieFilter)
            }
            
            input MovieFilter {
                names: [String]
                localDateTime: [LocalDateTime]
            }
        """.trimIndent()

        val (dataTypes) = CodeGen(CodeGenConfig(schemas = setOf(schema), packageName = basePackageName)).generate() as CodeGenResult
        assertThat(dataTypes[0].typeSpec.methodSpecs).extracting("name").contains("toString")

        val expectedInputString = """
            return "{" + "names:" + serializeListOfString(names) + "," +"localDateTime:" + serializeListOfLocalDateTime(localDateTime) + "" +"}";
        """.trimIndent()
        val generatedInputString = dataTypes[0].typeSpec.methodSpecs.single { it.name == "toString" }.code.toString().trimIndent()
        assertThat(generatedInputString).isEqualTo(expectedInputString)
        assertCompiles(dataTypes)
    }



    @Test
    fun generateExtendedInputTypes() {

        val schema = """
            type Query {
                movies(filter: MovieFilter)
            }
            
            input MovieFilter {
                genre: String
            }
            
            extend input MovieFilter {
                releaseYear: Int
            }
        """.trimIndent()


        val (dataTypes) = CodeGen(CodeGenConfig(schemas = setOf(schema), packageName = basePackageName)).generate() as CodeGenResult

        assertThat(dataTypes.size).isEqualTo(1)
        assertThat(dataTypes[0].typeSpec.name).isEqualTo("MovieFilter")
        assertThat(dataTypes[0].packageName).isEqualTo(typesPackageName)

        assertThat(dataTypes[0].typeSpec.fieldSpecs.size).isEqualTo(2)
        assertThat(dataTypes[0].typeSpec.fieldSpecs).extracting("name").contains("genre", "releaseYear")
        assertCompiles(dataTypes)
    }

    @Test
    fun generateToStringMethodForTypes() {

        val schema = """
            type Query {
                people: [Person]
            }
            
            type Person {
                firstname: String
                lastname: String
            }
        """.trimIndent()

        val (dataTypes) = CodeGen(CodeGenConfig(schemas = setOf(schema), packageName = basePackageName)).generate() as CodeGenResult

        assertThat(dataTypes[0].typeSpec.methodSpecs).extracting("name").contains("toString")
        val expectedString = """
            return "Person{" + "firstname='" + firstname + "'," +"lastname='" + lastname + "'" +"}";
        """.trimIndent()
        val generatedString = dataTypes[0].typeSpec.methodSpecs.single { it.name == "toString" }.code.toString().trimIndent()
        assertThat(expectedString).isEqualTo(generatedString)
        assertCompiles(dataTypes)
    }

    @Test
    fun generateConstants() {
        val schema = """
            type Query {
                people: [Person]
            }
            
            type Person {
                firstname: String
                lastname: String
            }
        """.trimIndent()


        val result = CodeGen(CodeGenConfig(schemas = setOf(schema), packageName = basePackageName)).generate() as CodeGenResult
        val type = result.constants[0].typeSpec
        assertThat(type.typeSpecs).extracting("name").containsExactly("QUERY", "PERSON")
        assertThat(type.typeSpecs[0].fieldSpecs).extracting("name").containsExactly("TYPE_NAME", "People")
        assertThat(type.typeSpecs[1].fieldSpecs).extracting("name").containsExactly("TYPE_NAME", "Firstname", "Lastname")
    }

    @Test
    fun generateConstantsForInputTypes() {
        val schema = """
            type Query {
                people(filter: PersonFilter): [Person]
            }
            
            type Person {
                firstname: String
                lastname: String
            }
            
            input PersonFilter {
                email: String
            }
        """.trimIndent()


        val result = CodeGen(CodeGenConfig(schemas = setOf(schema), packageName = basePackageName)).generate() as CodeGenResult
        val type = result.constants[0].typeSpec
        assertThat(type.typeSpecs).extracting("name").containsExactly("QUERY", "PERSON", "PERSONFILTER")
        assertThat(type.typeSpecs[2].fieldSpecs).extracting("name").containsExactly("TYPE_NAME", "Email")
        assertThat(type.typeSpecs[2].fieldSpecs[0].initializer.toString()).contains("\"PersonFilter\"")
    }

    @Test
    fun generateConstantsWithExtendedInputTypes() {
        val schema = """
            type Query {
                people(filter: PersonFilter): [Person]
            }
            
            type Person {
                firstname: String
                lastname: String
            }
            
            input PersonFilter {
                email: String
            }
            
            extend input PersonFilter {
                birthYear: Int
            }
        """.trimIndent()


        val result = CodeGen(CodeGenConfig(schemas = setOf(schema), packageName = basePackageName)).generate() as CodeGenResult
        val type = result.constants[0].typeSpec
        assertThat(type.typeSpecs).extracting("name").containsExactly("QUERY", "PERSON", "PERSONFILTER")
        assertThat(type.typeSpecs[2].fieldSpecs).extracting("name").containsExactly("TYPE_NAME", "Email", "BirthYear")
    }


    @Test
    fun generateConstantsWithExtendedTypes() {
        val schema = """
            type Query {
                people: [Person]
            }
            
            type Person {
                firstname: String
                lastname: String
            }
            
            extend type Person {
                email: String
            }
        """.trimIndent()


        val result = CodeGen(CodeGenConfig(schemas = setOf(schema), packageName = basePackageName)).generate() as CodeGenResult
        val type = result.constants[0].typeSpec
        assertThat(type.typeSpecs).extracting("name").containsExactly("QUERY", "PERSON")
        assertThat(type.typeSpecs[1].fieldSpecs).extracting("name").containsExactly("TYPE_NAME", "Firstname", "Lastname", "Email")
    }

    @Test
    fun generateConstantsWithExtendedQuery() {
        val schema = """
            type Query {
                people: [Person]
            }
            
            type Person {
                firstname: String
                lastname: String
            }
            
            extend type Query {
                friends: [Person]
            }
        """.trimIndent()


        val result = CodeGen(CodeGenConfig(schemas = setOf(schema), packageName = basePackageName)).generate() as CodeGenResult
        val type = result.constants[0].typeSpec
        assertThat(type.typeSpecs).extracting("name").containsExactly("QUERY", "PERSON")
        assertThat(type.typeSpecs[0].fieldSpecs).extracting("name").containsExactly("TYPE_NAME", "People", "Friends")
    }

    @Test
    fun generateUnion() {
        val schema = """
            type Query {
                search: [SearchResult]
            }
            
            union SearchResult = Movie | Actor

            type Movie {
                title: String
            }

            type Actor {
                name: String
            }
        """.trimIndent()

        val (dataTypes, interfaces) = CodeGen(CodeGenConfig(schemas = setOf(schema), packageName = basePackageName)).generate() as CodeGenResult
        assertThat(dataTypes[0].typeSpec.name).isEqualTo("Movie")
        assertThat(dataTypes[1].typeSpec.name).isEqualTo("Actor")
        assertThat(interfaces[0].typeSpec.name).isEqualTo("SearchResult")
        val typeSpec = dataTypes[0]

        assertThat(typeSpec.typeSpec.superinterfaces[0]).isEqualTo(ClassName.get("com.netflix.graphql.dgs.codegen.tests.generated.types", "SearchResult"))
    }

    @Test
    fun skipCodegenOnTypes() {
        val schema = """
            type Person {
                name: String
            }

            type Car @skipcodegen {
                make: String
            }
        """.trimIndent()

        val (dataTypes) = CodeGen(CodeGenConfig(schemas = setOf(schema), packageName = basePackageName)).generate() as CodeGenResult
        assertThat(dataTypes.size).isEqualTo(1)
        assertThat(dataTypes[0].typeSpec.name).isEqualTo("Person")
    }

    @Test
    fun skipCodegenOnFields() {
        val schema = """
            type Person {
                name: String
                email: String @skipcodegen
            }
        """.trimIndent()

        val (dataTypes) = CodeGen(CodeGenConfig(schemas = setOf(schema), packageName = basePackageName)).generate() as CodeGenResult
        assertThat(dataTypes[0].typeSpec.name).isEqualTo("Person")
        assertThat(dataTypes[0].typeSpec.fieldSpecs).extracting("name").containsExactly("name")
    }

    @Test
<<<<<<< HEAD
    fun generateObjectTypeInterface() {
        val schema = """
            type Query {
                person: Person
                people: [Person]
            }

            type Person {
                firstname: String
                lastname: String
                address: Address
            }
            
            type Address {
                street: String
            }
        """.trimIndent()

        val result = CodeGen(CodeGenConfig(schemas = setOf(schema), packageName = basePackageName, generateInterfaces = true)).generate() as CodeGenResult

        val dataFetchers = result.dataFetchers
        assertThat(dataFetchers.size).isEqualTo(2)
        assertThat(dataFetchers[0].typeSpec.name).isEqualTo("PersonDatafetcher")
        assertThat(dataFetchers[0].typeSpec.methodSpecs).extracting("name").containsExactly("getPerson")
        assertThat(dataFetchers[0].typeSpec.methodSpecs[0].returnType).extracting("simpleName").containsExactly("IPerson")
        assertThat(dataFetchers[1].typeSpec.name).isEqualTo("PeopleDatafetcher")
        assertThat(dataFetchers[1].typeSpec.methodSpecs).extracting("name").containsExactly("getPeople")
        val parameterizedTypeName = dataFetchers[1].typeSpec.methodSpecs[0].returnType as ParameterizedTypeName
        assertThat(parameterizedTypeName.rawType).extracting("simpleName").containsExactly("List")
        assertThat(parameterizedTypeName.typeArguments[0]).extracting("simpleName").containsExactly("IPerson")

        val dataTypes = result.dataTypes
        assertThat(dataTypes.size).isEqualTo(2)
        assertThat(dataTypes[0].typeSpec.name).isEqualTo("Person")
        assertThat(dataTypes[0].typeSpec.superinterfaces).extracting("simpleName").containsExactly("IPerson")
        assertThat(dataTypes[0].typeSpec.fieldSpecs).extracting("name").containsExactly("firstname", "lastname", "address")
        assertThat(dataTypes[0].typeSpec.fieldSpecs[2].type).extracting("simpleName").containsExactly("IAddress")
        assertThat(dataTypes[1].typeSpec.name).isEqualTo("Address")
        assertThat(dataTypes[1].typeSpec.superinterfaces).extracting("simpleName").containsExactly("IAddress")
        assertThat(dataTypes[1].typeSpec.fieldSpecs).extracting("name").containsExactly("street")

        val interfaces = result.interfaces
        assertThat(interfaces.size).isEqualTo(2)
        assertThat(interfaces[0].typeSpec.name).isEqualTo("IPerson")
        assertThat(interfaces[0].typeSpec.methodSpecs).extracting("name").containsExactly("getFirstname", "getLastname", "getAddress")
        assertThat(interfaces[1].typeSpec.name).isEqualTo("IAddress")
        assertThat(interfaces[1].typeSpec.methodSpecs).extracting("name").containsExactly("getStreet")

        assertCompiles(dataTypes.plus(interfaces))
=======
    fun generateWithCustomSubPackageName() {

        val schema = """
            type Person {
                firstname: String
                lastname: String
            }
        """.trimIndent()

        val (dataTypes) = CodeGen(CodeGenConfig(schemas = setOf(schema), packageName = basePackageName, subPackageNameTypes = "mytypes")).generate() as CodeGenResult

        assertThat(dataTypes.size).isEqualTo(1)
        val typeSpec = dataTypes[0].typeSpec
        assertThat(typeSpec.name).isEqualTo("Person")
        assertThat(dataTypes[0].packageName).isEqualTo("$basePackageName.mytypes")
        assertCompiles(dataTypes)
>>>>>>> ef07ca10
    }
}<|MERGE_RESOLUTION|>--- conflicted
+++ resolved
@@ -1061,7 +1061,25 @@
     }
 
     @Test
-<<<<<<< HEAD
+    fun generateWithCustomSubPackageName() {
+
+        val schema = """
+            type Person {
+                firstname: String
+                lastname: String
+            }
+        """.trimIndent()
+
+        val (dataTypes) = CodeGen(CodeGenConfig(schemas = setOf(schema), packageName = basePackageName, subPackageNameTypes = "mytypes")).generate() as CodeGenResult
+
+        assertThat(dataTypes.size).isEqualTo(1)
+        val typeSpec = dataTypes[0].typeSpec
+        assertThat(typeSpec.name).isEqualTo("Person")
+        assertThat(dataTypes[0].packageName).isEqualTo("$basePackageName.mytypes")
+        assertCompiles(dataTypes)
+    }
+
+    @Test
     fun generateObjectTypeInterface() {
         val schema = """
             type Query {
@@ -1080,7 +1098,13 @@
             }
         """.trimIndent()
 
-        val result = CodeGen(CodeGenConfig(schemas = setOf(schema), packageName = basePackageName, generateInterfaces = true)).generate() as CodeGenResult
+        val result = CodeGen(
+            CodeGenConfig(
+                schemas = setOf(schema),
+                packageName = basePackageName,
+                generateInterfaces = true
+            )
+        ).generate() as CodeGenResult
 
         val dataFetchers = result.dataFetchers
         assertThat(dataFetchers.size).isEqualTo(2)
@@ -1111,23 +1135,5 @@
         assertThat(interfaces[1].typeSpec.methodSpecs).extracting("name").containsExactly("getStreet")
 
         assertCompiles(dataTypes.plus(interfaces))
-=======
-    fun generateWithCustomSubPackageName() {
-
-        val schema = """
-            type Person {
-                firstname: String
-                lastname: String
-            }
-        """.trimIndent()
-
-        val (dataTypes) = CodeGen(CodeGenConfig(schemas = setOf(schema), packageName = basePackageName, subPackageNameTypes = "mytypes")).generate() as CodeGenResult
-
-        assertThat(dataTypes.size).isEqualTo(1)
-        val typeSpec = dataTypes[0].typeSpec
-        assertThat(typeSpec.name).isEqualTo("Person")
-        assertThat(dataTypes[0].packageName).isEqualTo("$basePackageName.mytypes")
-        assertCompiles(dataTypes)
->>>>>>> ef07ca10
     }
 }