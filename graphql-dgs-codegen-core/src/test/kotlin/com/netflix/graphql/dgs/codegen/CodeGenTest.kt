/*
 *
 *  Copyright 2020 Netflix, Inc.
 *
 *  Licensed under the Apache License, Version 2.0 (the "License");
 *  you may not use this file except in compliance with the License.
 *  You may obtain a copy of the License at
 *
 *  http://www.apache.org/licenses/LICENSE-2.0
 *
 *  Unless required by applicable law or agreed to in writing, software
 *  distributed under the License is distributed on an "AS IS" BASIS,
 *  WITHOUT WARRANTIES OR CONDITIONS OF ANY KIND, either express or implied.
 *  See the License for the specific language governing permissions and
 *  limitations under the License.
 *
 */

package com.netflix.graphql.dgs.codegen

import com.google.common.truth.Truth
import com.netflix.graphql.dgs.codegen.generators.java.disableJsonTypeInfoAnnotation
import com.squareup.javapoet.ClassName
<<<<<<< HEAD
=======
import com.squareup.javapoet.ParameterizedTypeName
import com.squareup.javapoet.WildcardTypeName
>>>>>>> 06c7c10a
import com.squareup.javapoet.JavaFile
import com.squareup.javapoet.ParameterizedTypeName
import com.squareup.javapoet.WildcardTypeName
import org.assertj.core.api.Assertions.assertThat
import org.junit.jupiter.api.Test

class CodeGenTest {

    val basePackageName = "com.netflix.graphql.dgs.codegen.tests.generated"
    val typesPackageName = "$basePackageName.types"
    val dataFetcherPackageName = "$basePackageName.datafetchers"

    @Test
    fun generateDataClassWithStringProperties() {

        val schema = """
            type Query {
                people: [Person]
            }
            
            type Person {
                firstname: String
                lastname: String
            }
        """.trimIndent()


        val (dataTypes) = CodeGen(CodeGenConfig(
            schemas = setOf(schema),
            packageName = basePackageName,
        )).generate() as CodeGenResult

        assertThat(dataTypes.size).isEqualTo(1)
        val typeSpec = dataTypes[0].typeSpec
        assertThat(typeSpec.name).isEqualTo("Person")
        assertThat(dataTypes[0].packageName).isEqualTo(typesPackageName)

        assertThat(typeSpec.fieldSpecs.size).isEqualTo(2)
        assertThat(typeSpec.fieldSpecs).extracting("name").contains("firstname", "lastname")
        assertThat(typeSpec.methodSpecs).flatExtracting("parameters").extracting("name").contains("firstname", "lastname")
        dataTypes[0].writeTo(System.out)
        assertCompiles(dataTypes)
    }

    @Test
    fun generateDataClassWithNullablePrimitive() {
        val schema = """
            type MyType {
                count: Int
                truth: Boolean
                floaty: Float
            }
        """.trimIndent()

        val (dataTypes) = CodeGen(CodeGenConfig(
            schemas = setOf(schema),
            packageName = basePackageName,
        )).generate() as CodeGenResult
        val typeSpec = dataTypes[0].typeSpec
        assertThat(typeSpec.fieldSpecs[0].type.toString()).isEqualTo("java.lang.Integer")
        assertThat(typeSpec.fieldSpecs[1].type.toString()).isEqualTo("java.lang.Boolean")
        assertThat(typeSpec.fieldSpecs[2].type.toString()).isEqualTo("java.lang.Double")
    }

    @Test
    fun generateDataClassWithNonNullablePrimitive() {
        val schema = """
            type MyType {
                count: Int!
                truth: Boolean!
                floaty: Float!
            }
        """.trimIndent()

        val (dataTypes) = CodeGen(CodeGenConfig(
            schemas = setOf(schema),
            packageName = basePackageName,
        )).generate() as CodeGenResult
        val typeSpec = dataTypes[0].typeSpec
        assertThat(typeSpec.fieldSpecs[0].type.toString()).isEqualTo("int")
        assertThat(typeSpec.fieldSpecs[1].type.toString()).isEqualTo("boolean")
        assertThat(typeSpec.fieldSpecs[2].type.toString()).isEqualTo("double")
    }

    @Test
    fun generateBoxedDataClassWithNonNullablePrimitive() {
        val schema = """
            type MyType {
                count: Int!
                truth: Boolean!
                floaty: Float!
            }
        """.trimIndent()

        val (dataTypes) = CodeGen(CodeGenConfig(schemas = setOf(schema), packageName = basePackageName, generateBoxedTypes = true)).generate() as CodeGenResult
        val typeSpec = dataTypes[0].typeSpec
        assertThat(typeSpec.fieldSpecs[0].type.toString()).isEqualTo("java.lang.Integer")
        assertThat(typeSpec.fieldSpecs[1].type.toString()).isEqualTo("java.lang.Boolean")
        assertThat(typeSpec.fieldSpecs[2].type.toString()).isEqualTo("java.lang.Double")
    }

    @Test
    fun generateDataClassWithNonNullablePrimitiveInList() {
        val schema = """
            type MyType {
                count: [Int!]
                truth: [Boolean!]
                floaty: [Float!]
            }
        """.trimIndent()

        val (dataTypes) = CodeGen(CodeGenConfig(
            schemas = setOf(schema),
            packageName = basePackageName,
        )).generate() as CodeGenResult
        val typeSpec = dataTypes[0].typeSpec
        assertThat(typeSpec.fieldSpecs[0].type.toString()).isEqualTo("java.util.List<java.lang.Integer>")
        assertThat(typeSpec.fieldSpecs[1].type.toString()).isEqualTo("java.util.List<java.lang.Boolean>")
        assertThat(typeSpec.fieldSpecs[2].type.toString()).isEqualTo("java.util.List<java.lang.Double>")
    }

    @Test
    fun generateDataClassWithToString() {

        val schema = """
            type Query {
                people: [Person]
            }
            
            type Person {
                firstname: String
                lastname: String
            }
        """.trimIndent()

        val (dataTypes) = CodeGen(CodeGenConfig(
            schemas = setOf(schema),
            packageName = basePackageName,
        )).generate() as CodeGenResult

        assertThat(dataTypes.size).isEqualTo(1)
        assertThat(dataTypes[0].typeSpec.name).isEqualTo("Person")
        val toString = assertThat(dataTypes[0].typeSpec.methodSpecs).filteredOn("name", "toString")
        toString.extracting("code").allMatch {it.toString().contains("return \"Person{")}

        assertCompiles(dataTypes)
    }

    @Test
    fun generateDataClassWithEquals() {

        val schema = """
            type Query {
                people: [Person]
            }
            
            type Person {
                firstname: String
                lastname: String
            }
        """.trimIndent()

        val (dataTypes) = CodeGen(CodeGenConfig(
            schemas = setOf(schema),
            packageName = basePackageName,
        )).generate() as CodeGenResult

        assertThat(dataTypes.size).isEqualTo(1)
        assertThat(dataTypes[0].typeSpec.name).isEqualTo("Person")
        assertThat(dataTypes[0].typeSpec.methodSpecs).extracting ("name").contains("equals")

        assertCompiles(dataTypes)
    }

    @Test
    fun generateDataClassWithNoFields() {

        val schema = """
            type Query {
                me: Person
            }
            
            type Person {
            }
        """.trimIndent()

        val (dataTypes) = CodeGen(CodeGenConfig(
            schemas = setOf(schema),
            packageName = basePackageName,
        )).generate() as CodeGenResult

        assertThat(dataTypes.size).isEqualTo(1)
        assertThat(dataTypes[0].typeSpec.name).isEqualTo("Person")
        assertThat(dataTypes[0].typeSpec.methodSpecs).extracting ("name").contains("equals")


        assertCompiles(dataTypes)
    }

    @Test
    fun generateDataClassWithBuilder() {

        val schema = """
            type Query {
                people: [Person]
            }
            
            type Person {
                firstname: String
                lastname: String
            }
        """.trimIndent()

        val (dataTypes) = CodeGen(CodeGenConfig(
            schemas = setOf(schema),
            packageName = basePackageName,
        )).generate() as CodeGenResult

        assertThat(dataTypes.size).isEqualTo(1)
        assertThat(dataTypes[0].typeSpec.name).isEqualTo("Person")
        assertThat(dataTypes[0].typeSpec.methodSpecs).extracting ("name").contains("newBuilder")
        val builderType = dataTypes[0].typeSpec.typeSpecs[0]
        assertThat(builderType.name).isEqualTo("Builder")
        assertThat(builderType.methodSpecs).extracting("name").contains("firstname", "lastname", "build")
        assertThat(builderType.methodSpecs).filteredOn("name", "firstname").extracting("returnType.simpleName").contains("com.netflix.graphql.dgs.codegen.tests.generated.types.Person.Builder")
        assertThat(builderType.methodSpecs).filteredOn("name", "build").extracting("returnType.simpleName").contains("Person")
        assertCompiles(dataTypes)
    }

    @Test
    fun generateDataClassWithHashcode() {

        val schema = """
            type Query {
                people: [Person]
            }
            
            type Person {
                firstname: String
                lastname: String
            }
        """.trimIndent()

        val (dataTypes) = CodeGen(CodeGenConfig(
            schemas = setOf(schema),
            packageName = basePackageName,
        )).generate() as CodeGenResult

        assertThat(dataTypes.size).isEqualTo(1)
        assertThat(dataTypes[0].typeSpec.name).isEqualTo("Person")
        assertThat(dataTypes[0].typeSpec.methodSpecs).extracting ("name").contains("hashCode")

        assertCompiles(dataTypes)
    }

    @Test
    fun generateDataClassWithCustomPackagename() {

        val schema = """
            type Query {
                people: [Person]
            }
            
            type Person {
                firstname: String
                lastname: String
            }
        """.trimIndent()

        val (dataTypes) = CodeGen(CodeGenConfig(
            schemas = setOf(schema),
            packageName = "com.mypackage",
        )).generate() as CodeGenResult

        assertThat(dataTypes.size).isEqualTo(1)
        assertThat(dataTypes[0].typeSpec.name).isEqualTo("Person")
        assertThat(dataTypes[0].packageName).isEqualTo("com.mypackage.types")

        assertCompiles(dataTypes)
    }

    @Test
    fun generateDataClassWithListProperties() {

        val schema = """
            type Query {
                people: [Person]
            }
            
            type Person {
                name: String
                email: [String]
            }
        """.trimIndent()

        val (dataTypes) = CodeGen(CodeGenConfig(
            schemas = setOf(schema),
            packageName = basePackageName,
        )).generate() as CodeGenResult

        assertThat(dataTypes.size).isEqualTo(1)
        assertThat(dataTypes[0].typeSpec.name).isEqualTo("Person")
        assertThat(dataTypes[0].typeSpec.fieldSpecs.size).isEqualTo(2)
        assertThat(dataTypes[0].typeSpec.fieldSpecs).extracting("name").contains("name", "email")
        val type = assertThat(dataTypes[0].typeSpec.fieldSpecs).filteredOn("name", "email").extracting("type")
        type.extracting("rawType.canonicalName").contains("java.util.List")
        type.flatExtracting("typeArguments").extracting("canonicalName").contains("java.lang.String")

        assertCompiles(dataTypes)
    }

    @Test
    fun generateDataClassWithNonNullableProperties() {

        val schema = """
            type Query {
                people: [Person!]
            }
            
            type Person {
                name: String!
                email: [String!]!
            }
        """.trimIndent()

        val (dataTypes) = CodeGen(CodeGenConfig(
            schemas = setOf(schema),
            packageName = basePackageName,
        )).generate() as CodeGenResult

        assertThat(dataTypes.size).isEqualTo(1)
        assertThat(dataTypes[0].typeSpec.name).isEqualTo("Person")
        assertThat(dataTypes[0].typeSpec.fieldSpecs.size).isEqualTo(2)
        assertThat(dataTypes[0].typeSpec.fieldSpecs).extracting("name").contains("name", "email")
        val type = assertThat(dataTypes[0].typeSpec.fieldSpecs).filteredOn("name", "email").extracting("type")
        type.extracting("rawType.canonicalName").contains("java.util.List")
        type.flatExtracting("typeArguments").extracting("canonicalName").contains("java.lang.String")

        assertCompiles(dataTypes)
    }

    @Test
    fun generateDataClassWithInterface() {

        val schema = """
            type Query {
                people: [Person]
            }
            
            interface Person {
                firstname: String
                lastname: String
            }
            
            type Employee implements Person {
                firstname: String
                lastname: String
                company: String
            }
        """.trimIndent()

        val (dataTypes, interfaces) = CodeGen(CodeGenConfig(
            schemas = setOf(schema),
            packageName = basePackageName,
        )).generate() as CodeGenResult

        assertThat(dataTypes.size).isEqualTo(1)
        val employee = dataTypes.single().typeSpec
        //Check data class
        assertThat(employee.name).isEqualTo("Employee")
        assertThat(employee.fieldSpecs.size).isEqualTo(3)
        assertThat(employee.fieldSpecs).extracting("name").contains("firstname", "lastname", "company")

        val annotation = employee.annotations.single()
        Truth.assertThat(annotation).isEqualTo(disableJsonTypeInfoAnnotation())

        val person = interfaces[0]
        Truth.assertThat(person.toString()).isEqualTo(
               """
               |package com.netflix.graphql.dgs.codegen.tests.generated.types;
               |
               |import com.fasterxml.jackson.annotation.JsonSubTypes;
               |import com.fasterxml.jackson.annotation.JsonTypeInfo;
               |import java.lang.String;
               |
               |@JsonTypeInfo(
               |    use = JsonTypeInfo.Id.NAME,
               |    include = JsonTypeInfo.As.PROPERTY,
               |    property = "__typename"
               |)
               |@JsonSubTypes(@JsonSubTypes.Type(value = Employee.class, name = "Employee"))
               |public interface Person {
               |  String getFirstname();
               |
               |  void setFirstname(String firstname);
               |
               |  String getLastname();
               |
               |  void setLastname(String lastname);
               |}
               |""".trimMargin())

        assertCompiles(dataTypes + interfaces)
    }

    @Test
    fun generateDataClassWitRecursiveField() {

        val schema = """
            type Query {
                people: [Person]
            }
            
            type Person {
                firstname: String
                lastname: String
                friends: [Person]
            }

        """.trimIndent()

        val (dataTypes) = CodeGen(CodeGenConfig(
            schemas = setOf(schema),
            packageName = basePackageName,
        )).generate() as CodeGenResult

        //Check data class
        assertThat(dataTypes.size).isEqualTo(1)
        assertThat(dataTypes[0].typeSpec.name).isEqualTo("Person")
        assertThat(dataTypes[0].typeSpec.fieldSpecs.size).isEqualTo(3)
        assertThat(dataTypes[0].typeSpec.fieldSpecs).extracting("name").contains("firstname", "lastname", "friends")

        //Check type of friends field
        val parameterizedType = ParameterizedTypeName.get(ClassName.get(List::class.java), ClassName.get(typesPackageName, "Person"))
        assertThat(dataTypes[0].typeSpec.fieldSpecs)
                .withFailMessage("Incorrect type for friends field. List<Person> expected.")
                .filteredOn { it.name == "friends" }
                .extracting("type", ParameterizedTypeName::class.java)
                .contains(parameterizedType)

        assertCompiles(dataTypes)
    }

    @Test
    fun generateDataClassWitDeeplyNestedComplexField() {
        val schema = """
            type Query {
                cars: [Car]
            }
            
            type Car {
                make: String
                model: String
                engine: Engine
            }

            type Engine {
                type: String
                bhp: Int
                size: Float
                performance: Performance
            }
            
            type Performance {
                zeroToSixty: Float
                quarterMile: Float
            }
        """.trimIndent()

        val (dataTypes) = CodeGen(CodeGenConfig(
            schemas = setOf(schema),
            packageName = basePackageName,
        )).generate() as CodeGenResult

        assertThat(dataTypes).extracting("typeSpec.name").contains("Car", "Engine", "Performance")
        assertThat(dataTypes)
                .filteredOn("typeSpec.name", "Engine")
                .extracting("typeSpec")
                .flatExtracting("fieldSpecs")
                .filteredOn("name", "performance")
                .extracting("type.simpleName")
                .containsExactly("Performance")

        assertCompiles(dataTypes)
    }


    @Test
    fun generateEnum() {

        val schema = """
            type Query {
                people: [Person]
            }
            
            enum EmployeeTypes {
                ENGINEER
                MANAGER
                DIRECTOR
            }
        """.trimIndent()

        val codeGenResult = CodeGen(CodeGenConfig(
            schemas = setOf(schema),
            packageName = basePackageName,
        )).generate() as CodeGenResult

        //Check generated enum type
        assertThat(codeGenResult.enumTypes.size).isEqualTo(1)
        assertThat(codeGenResult.enumTypes[0].typeSpec.name).isEqualTo("EmployeeTypes")
        assertThat(codeGenResult.enumTypes[0].typeSpec.enumConstants.size).isEqualTo(3)
        assertThat(codeGenResult.enumTypes[0].typeSpec.enumConstants).containsKeys("ENGINEER", "MANAGER", "DIRECTOR")

        assertCompiles(codeGenResult.enumTypes)
    }


    @Test
    fun generateDataFetcherClass() {

        val schema = """
            type Query {
                people: [Person]
            }
            
            type Person {
                firstname: String
                lastname: String
            }
        """.trimIndent()

        val codeGenResult = CodeGen(CodeGenConfig(
            schemas = setOf(schema),
            packageName = basePackageName,
        )).generate() as CodeGenResult
        val dataFetchers = codeGenResult.dataFetchers
        val dataTypes = codeGenResult.dataTypes

        assertThat(dataFetchers.size).isEqualTo(1)
        assertThat(dataFetchers[0].typeSpec.name).isEqualTo("PeopleDatafetcher")
        assertThat(dataFetchers[0].packageName).isEqualTo(dataFetcherPackageName)
        assertCompiles(dataFetchers + dataTypes)
    }

    @Test
    fun generateDataClassesWithMappedTypes() {

        val schema = """
            type Query {
                now: Date
                person: Person
            }
            
            type Person {
                firstname: String
                lastname: String
                birthDate: Date
            }
        """.trimIndent()


        val (dataTypes) = CodeGen(CodeGenConfig(
            schemas = setOf(schema),
            packageName = basePackageName,
            typeMapping = mapOf(Pair("Date", "java.time.LocalDateTime")),
        )).generate() as CodeGenResult

        assertThat(dataTypes.size).isEqualTo(1)
        assertThat(dataTypes[0].typeSpec.name).isEqualTo("Person")
        assertThat(dataTypes[0].packageName).isEqualTo(typesPackageName)

        assertThat(dataTypes[0].typeSpec.fieldSpecs.size).isEqualTo(3)
        assertThat(dataTypes[0].typeSpec.fieldSpecs).extracting("name").contains("firstname", "lastname", "birthDate")
        dataTypes[0].writeTo(System.out)
        assertCompiles(dataTypes)
    }

    @Test
    fun generateInputTypes() {

        val schema = """
            type Query {
                movies(filter: MovieFilter)
            }
            
            input MovieFilter {
                genre: String
            }
        """.trimIndent()


        val (dataTypes) = CodeGen(CodeGenConfig(
            schemas = setOf(schema),
            packageName = basePackageName,
        )).generate() as CodeGenResult

        assertThat(dataTypes.size).isEqualTo(1)
        assertThat(dataTypes[0].typeSpec.name).isEqualTo("MovieFilter")
        assertThat(dataTypes[0].packageName).isEqualTo(typesPackageName)

        assertThat(dataTypes[0].typeSpec.fieldSpecs.size).isEqualTo(1)
        assertThat(dataTypes[0].typeSpec.fieldSpecs).extracting("name").contains("genre")

        assertCompiles(dataTypes)
    }

    @Test
    fun generateInputWithDefaultValueForEnum() {
        val schema = """
            enum Color {
                red
            }
            
            input ColorFilter {
                color: Color = red
            }
        """.trimIndent()

        val (dataTypes, _, enumTypes) = CodeGen(CodeGenConfig(schemas = setOf(schema), packageName = basePackageName)).generate() as CodeGenResult
        assertThat(dataTypes).hasSize(1)

        val data = dataTypes[0]
        assertThat(data.packageName).isEqualTo(typesPackageName)

        val type = data.typeSpec
        assertThat(type.name).isEqualTo("ColorFilter")

        val fields = type.fieldSpecs
        assertThat(fields).hasSize(1)

        val colorField = fields[0]
        assertThat(colorField.name).isEqualTo("color")
        assertThat(colorField.type.toString()).isEqualTo("$typesPackageName.Color")
        assertThat(colorField.initializer.toString()).isEqualTo("$typesPackageName.Color.red")

        assertCompiles(enumTypes + dataTypes)
    }

    @Test
    fun generateInputWithDefaultValueForArray() {
        val schema = """
            input SomeType {
                names: [String] = []
            }
        """.trimIndent()

        val (dataTypes) = CodeGen(CodeGenConfig(schemas = setOf(schema), packageName = basePackageName)).generate() as CodeGenResult
        assertThat(dataTypes).hasSize(1)

        val data = dataTypes[0]
        assertThat(data.packageName).isEqualTo(typesPackageName)

        val type = data.typeSpec
        assertThat(type.name).isEqualTo("SomeType")

        val fields = type.fieldSpecs
        assertThat(fields).hasSize(1)

        val colorField = fields[0]
        assertThat(colorField.name).isEqualTo("names")
        assertThat(colorField.initializer.toString()).isEqualTo("java.util.Collections.emptyList()")

        assertCompiles(dataTypes)
    }

    @Test
    fun generateInputWithDefaultStringValueForArray() {
        val schema = """
            input SomeType {
                names: [String] = ["A", "B"]
            }
        """.trimIndent()

        val (dataTypes) = CodeGen(CodeGenConfig(schemas = setOf(schema), packageName = basePackageName)).generate() as CodeGenResult
        assertThat(dataTypes).hasSize(1)

        val data = dataTypes[0]
        assertThat(data.packageName).isEqualTo(typesPackageName)

        val type = data.typeSpec
        assertThat(type.name).isEqualTo("SomeType")

        val fields = type.fieldSpecs
        assertThat(fields).hasSize(1)

        val colorField = fields[0]
        assertThat(colorField.name).isEqualTo("names")
        assertThat(colorField.initializer.toString()).isEqualTo("""java.util.Arrays.asList("A", "B")""")

        assertCompiles(dataTypes)
    }

    @Test
    fun generateInputWithDefaultIntValueForArray() {
        val schema = """
            input SomeType {
                numbers: [Int] = [1, 2, 3]
            }
        """.trimIndent()

        val (dataTypes) = CodeGen(CodeGenConfig(schemas = setOf(schema), packageName = basePackageName)).generate() as CodeGenResult
        assertThat(dataTypes).hasSize(1)

        val data = dataTypes[0]
        assertThat(data.packageName).isEqualTo(typesPackageName)

        val type = data.typeSpec
        assertThat(type.name).isEqualTo("SomeType")

        val fields = type.fieldSpecs
        assertThat(fields).hasSize(1)

        val colorField = fields[0]
        assertThat(colorField.name).isEqualTo("numbers")
        assertThat(colorField.initializer.toString()).isEqualTo("""java.util.Arrays.asList(1, 2, 3)""")

        assertCompiles(dataTypes)
    }

    @Test
    fun generateInputWithDefaultEnumValueForArray() {
        val schema = """
            input SomeType {
                colors: [Color] = [red]
            }
            
            enum Color {
                red,
                blue
            }
        """.trimIndent()

        val (dataTypes, _, enumTypes) = CodeGen(CodeGenConfig(schemas = setOf(schema), packageName = basePackageName, writeToFiles = true)).generate() as CodeGenResult
        assertThat(dataTypes).hasSize(1)

        val data = dataTypes[0]
        assertThat(data.packageName).isEqualTo(typesPackageName)

        val type = data.typeSpec
        assertThat(type.name).isEqualTo("SomeType")

        val fields = type.fieldSpecs
        assertThat(fields).hasSize(1)

        val colorField = fields[0]
        assertThat(colorField.name).isEqualTo("colors")
        assertThat(colorField.initializer.toString()).isEqualTo("""java.util.Arrays.asList(Color.red)""")

        assertCompiles(dataTypes + enumTypes)
    }

    @Test
    fun generateToInputStringMethodForInputTypes() {

        val schema = """
            type Query {
                movies(filter: MovieFilter)
            }
            
            input MovieFilter {
                genre: String
                rating: Int = 3
                viewed: Boolean = true
            }
        """.trimIndent()

        val (dataTypes) = CodeGen(CodeGenConfig(
            schemas = setOf(schema),
            packageName = basePackageName,
        )).generate() as CodeGenResult

        assertThat(dataTypes[0].typeSpec.methodSpecs).extracting("name").contains("toString")
        val expectedInputString = """
            return "{" + "genre:" + (genre != null?"\"":"") + genre + (genre != null?"\"":"") + "," +"rating:" + rating + "," +"viewed:" + viewed + "" +"}";
        """.trimIndent()
        val generatedInputString = dataTypes[0].typeSpec.methodSpecs.single { it.name == "toString" }.code.toString().trimIndent()
        assertThat(expectedInputString).isEqualTo(generatedInputString)
        assertCompiles(dataTypes)
    }

    @Test
    fun generateToInputStringMethodForNonNullableInputTypes() {

        val schema = """
            type Query {
                movies(filter: MovieFilter)
            }
            
            input MovieFilter {
                genre: String!
                rating: Int!
            }
        """.trimIndent()

        val (dataTypes) = CodeGen(CodeGenConfig(
            schemas = setOf(schema),
            packageName = basePackageName,
        )).generate() as CodeGenResult

        assertThat(dataTypes[0].typeSpec.methodSpecs).extracting("name").contains("toString")
        val expectedInputString = """
            return "{" + "genre:" + (genre != null?"\"":"") + genre + (genre != null?"\"":"") + "," +"rating:" + rating + "" +"}";
        """.trimIndent()
        val generatedInputString = dataTypes[0].typeSpec.methodSpecs.single { it.name == "toString" }.code.toString().trimIndent()
        assertThat(expectedInputString).isEqualTo(generatedInputString)
        assertCompiles(dataTypes)
    }

    @Test
    fun generateToInputStringMethodForNonNullableInputTypesWithDefaults() {

        val schema = """
            type Query {
                movies(filter: MovieFilter)
            }
            
            input MovieFilter {
                genre: String! = "horror"
                rating: Int! = 3
                average: Float! = 1.2
                viewed: Boolean! = true
            }
        """.trimIndent()

        val (dataTypes) = CodeGen(CodeGenConfig(
            schemas = setOf(schema),
            packageName = basePackageName,
        )).generate() as CodeGenResult

        assertThat(dataTypes[0].typeSpec.methodSpecs).extracting("name").contains("toString")
        val expectedInputString = """
            return "{" + "genre:" + (genre != null?"\"":"") + genre + (genre != null?"\"":"") + "," +"rating:" + rating + "," +"average:" + average + "," +"viewed:" + viewed + "" +"}";
        """.trimIndent()
        val generatedInputString = dataTypes[0].typeSpec.methodSpecs.single { it.name == "toString" }.code.toString().trimIndent()
        assertThat(expectedInputString).isEqualTo(generatedInputString)
        assertCompiles(dataTypes)
    }

    @Test
    fun generateToInputStringMethodForInputTypesWithDefaults() {

        val schema = """
            type Query {
                movies(filter: MovieFilter)
            }
            
            enum Colors {
                blue
                red
                yellow
            }
            input MovieFilter {
                genre: String = "horror"
                rating: Int = 3
                average: Float = 1.2
                viewed: Boolean = true
                identifier: ID = "jhw"
            }
        """.trimIndent()

        val (dataTypes) = CodeGen(CodeGenConfig(
            schemas = setOf(schema),
            packageName = basePackageName,
        )).generate() as CodeGenResult

        assertThat(dataTypes[0].typeSpec.methodSpecs).extracting("name").contains("toString")
        val expectedInputString = """
            return "{" + "genre:" + (genre != null?"\"":"") + genre + (genre != null?"\"":"") + "," +"rating:" + rating + "," +"average:" + average + "," +"viewed:" + viewed + "," +"identifier:" + (identifier != null?"\"":"") + identifier + (identifier != null?"\"":"") + "" +"}";
        """.trimIndent()
        val generatedInputString = dataTypes[0].typeSpec.methodSpecs.single { it.name == "toString" }.code.toString().trimIndent()
        assertThat(expectedInputString).isEqualTo(generatedInputString)
        assertCompiles(dataTypes)
    }

    @Test
    fun generateToInputStringMethodForListOfString() {

        val schema = """
            type Query {
                movies(filter: MovieFilter)
            }
            
            input MovieFilter {
                genre: [String]
                actors: [String]!
            }
        """.trimIndent()

        val (dataTypes) = CodeGen(CodeGenConfig(
            schemas = setOf(schema),
            packageName = basePackageName,
        )).generate() as CodeGenResult
        assertThat(dataTypes[0].typeSpec.methodSpecs).extracting("name").contains("toString")

        var expectedInputString = """
            return "{" + "genre:" + serializeListOfString(genre) + "," +"actors:" + serializeListOfString(actors) + "" +"}";
        """.trimIndent()
        var generatedInputString = dataTypes[0].typeSpec.methodSpecs.single { it.name == "toString" }.code.toString().trimIndent()
        assertThat(expectedInputString).isEqualTo(generatedInputString)

        assertThat(dataTypes[0].typeSpec.methodSpecs).extracting("name").contains("serializeListOfString")
        expectedInputString = """
            if (inputList == null) {
                    return null;
                }
                StringBuilder builder = new java.lang.StringBuilder();
                builder.append("[");
            
                if (! inputList.isEmpty()) {
                    String result = inputList.stream()
                            .map( iter -> iter.toString() )
                            .collect(java.util.stream.Collectors.joining("\", \"", "\"", "\""));
                    builder.append(result);
                }
                builder.append("]");
                return  builder.toString();
        """.trimIndent()
        generatedInputString = dataTypes[0].typeSpec.methodSpecs.single { it.name == "serializeListOfString" }.code.toString().trimIndent()
        assertThat(expectedInputString).isEqualTo(generatedInputString)
        assertCompiles(dataTypes)
    }

    @Test
    fun generateToInputStringMethodForListOfIntegers() {
        val schema = """
            type Query {
                movies(filter: MovieFilter)
            }
            
            input MovieFilter {
                genre: [Integer]
            }
        """.trimIndent()

        val (dataTypes) = CodeGen(CodeGenConfig(
            schemas = setOf(schema),
            packageName = basePackageName,
        )).generate() as CodeGenResult
        assertThat(dataTypes[0].typeSpec.methodSpecs).extracting("name").contains("toString")

        val expectedInputString = """
            return "{" + "genre:" + genre + "" +"}";
        """.trimIndent()
        val generatedInputString = dataTypes[0].typeSpec.methodSpecs.single { it.name == "toString" }.code.toString().trimIndent()
        assertThat(expectedInputString).isEqualTo(generatedInputString)
        assertCompiles(dataTypes)
    }

    @Test
    fun generateToInputStringMethodForDateTypes() {
        val schema = """
            type Query {
                movies(filter: MovieFilter)
            }
            
            input MovieFilter {
                localDateTime: LocalDateTime
                localDate: LocalDate
                localTime: LocalTime
                dateTime: DateTime
            }
        """.trimIndent()

        val (dataTypes) = CodeGen(CodeGenConfig(
            schemas = setOf(schema),
            packageName = basePackageName,
        )).generate() as CodeGenResult
        assertThat(dataTypes[0].typeSpec.methodSpecs).extracting("name").contains("toString")

        val expectedInputString = """
            return "{" + "localDateTime:" + (localDateTime != null?"\"":"") + localDateTime + (localDateTime != null?"\"":"") + "," +"localDate:" + (localDate != null?"\"":"") + localDate + (localDate != null?"\"":"") + "," +"localTime:" + (localTime != null?"\"":"") + localTime + (localTime != null?"\"":"") + "," +"dateTime:" + (dateTime != null?"\"":"") + dateTime + (dateTime != null?"\"":"") + "" +"}";
        """.trimIndent()
        val generatedInputString = dataTypes[0].typeSpec.methodSpecs.single { it.name == "toString" }.code.toString().trimIndent()
        assertThat(expectedInputString).isEqualTo(generatedInputString)
        assertCompiles(dataTypes)
    }

    @Test
    fun generateToInputStringMethodForTypeMappedTypes() {
        val schema = """
            type Query {
                movies(filter: MovieFilter)
            }
            
            input MovieFilter {
                time: LocalTime
                date: LocalDate
                
            }
        """.trimIndent()

        val (dataTypes) = CodeGen(CodeGenConfig(
            schemas = setOf(schema), packageName = basePackageName,
            typeMapping = mapOf(Pair("LocalTime", "java.time.LocalDateTime"), Pair("LocalDate", "java.lang.Integer")),
        )).generate() as CodeGenResult
        assertThat(dataTypes[0].typeSpec.methodSpecs).extracting("name").contains("toString")

        val expectedInputString = """
            return "{" + "time:" + (time != null?"\"":"") + time + (time != null?"\"":"") + "," +"date:" + date + "" +"}";
        """.trimIndent()
        val generatedInputString = dataTypes[0].typeSpec.methodSpecs.single { it.name == "toString" }.code.toString().trimIndent()
        assertThat(generatedInputString).isEqualTo(expectedInputString)
        assertCompiles(dataTypes)
    }

    @Test
    fun generateToInputStringMethodForListOfDate() {
        val schema = """
            type Query {
                movies(filter: MovieFilter)
            }
            
            input MovieFilter {
                names: [String]
                localDateTime: [LocalDateTime]
            }
        """.trimIndent()

        val (dataTypes) = CodeGen(CodeGenConfig(
            schemas = setOf(schema),
            packageName = basePackageName,
        )).generate() as CodeGenResult
        assertThat(dataTypes[0].typeSpec.methodSpecs).extracting("name").contains("toString")

        val expectedInputString = """
            return "{" + "names:" + serializeListOfString(names) + "," +"localDateTime:" + serializeListOfLocalDateTime(localDateTime) + "" +"}";
        """.trimIndent()
        val generatedInputString = dataTypes[0].typeSpec.methodSpecs.single { it.name == "toString" }.code.toString().trimIndent()
        assertThat(generatedInputString).isEqualTo(expectedInputString)
        assertCompiles(dataTypes)
    }



    @Test
    fun generateExtendedInputTypes() {

        val schema = """
            type Query {
                movies(filter: MovieFilter)
            }
            
            input MovieFilter {
                genre: String
            }
            
            extend input MovieFilter {
                releaseYear: Int
            }
        """.trimIndent()


        val (dataTypes) = CodeGen(CodeGenConfig(
            schemas = setOf(schema),
            packageName = basePackageName,
        )).generate() as CodeGenResult

        assertThat(dataTypes.size).isEqualTo(1)
        assertThat(dataTypes[0].typeSpec.name).isEqualTo("MovieFilter")
        assertThat(dataTypes[0].packageName).isEqualTo(typesPackageName)

        assertThat(dataTypes[0].typeSpec.fieldSpecs.size).isEqualTo(2)
        assertThat(dataTypes[0].typeSpec.fieldSpecs).extracting("name").contains("genre", "releaseYear")
        assertCompiles(dataTypes)
    }

    @Test
    fun generateToStringMethodForTypes() {

        val schema = """
            type Query {
                people: [Person]
            }
            
            type Person {
                firstname: String
                lastname: String
            }
        """.trimIndent()

        val (dataTypes) = CodeGen(CodeGenConfig(
            schemas = setOf(schema),
            packageName = basePackageName,
        )).generate() as CodeGenResult

        assertThat(dataTypes[0].typeSpec.methodSpecs).extracting("name").contains("toString")
        val expectedString = """
            return "Person{" + "firstname='" + firstname + "'," +"lastname='" + lastname + "'" +"}";
        """.trimIndent()
        val generatedString = dataTypes[0].typeSpec.methodSpecs.single { it.name == "toString" }.code.toString().trimIndent()
        assertThat(expectedString).isEqualTo(generatedString)
        assertCompiles(dataTypes)
    }

    @Test
    fun generateConstants() {
        val schema = """
            type Query {
                people: [Person]
            }

            type Person {
                firstname: String
                lastname: String
            }
        """.trimIndent()


        val result = CodeGen(CodeGenConfig(
            schemas = setOf(schema),
            packageName = basePackageName,
        )).generate() as CodeGenResult
        val type = result.constants[0].typeSpec
        assertThat(type.typeSpecs).extracting("name").containsExactly("QUERY", "PERSON")
        assertThat(type.typeSpecs[0].fieldSpecs).extracting("name").containsExactly("TYPE_NAME", "People")
        assertThat(type.typeSpecs[1].fieldSpecs).extracting("name").containsExactly("TYPE_NAME", "Firstname", "Lastname")
    }

    @Test
    fun generateConstantsForInputTypes() {
        val schema = """
            type Query {
                people(filter: PersonFilter): [Person]
            }
            
            type Person {
                firstname: String
                lastname: String
            }
            
            input PersonFilter {
                email: String
            }
        """.trimIndent()


        val result = CodeGen(CodeGenConfig(
            schemas = setOf(schema),
            packageName = basePackageName,
        )).generate() as CodeGenResult
        val type = result.constants[0].typeSpec
        assertThat(type.typeSpecs).extracting("name").containsExactly("QUERY", "PERSON", "PERSONFILTER")
        assertThat(type.typeSpecs[2].fieldSpecs).extracting("name").containsExactly("TYPE_NAME", "Email")
        assertThat(type.typeSpecs[2].fieldSpecs[0].initializer.toString()).contains("\"PersonFilter\"")
    }

    @Test
    fun generateConstantsWithExtendedInputTypes() {
        val schema = """
            type Query {
                people(filter: PersonFilter): [Person]
            }
            
            type Person {
                firstname: String
                lastname: String
            }
            
            input PersonFilter {
                email: String
            }
            
            extend input PersonFilter {
                birthYear: Int
            }
        """.trimIndent()


        val result = CodeGen(CodeGenConfig(
            schemas = setOf(schema),
            packageName = basePackageName,
        )).generate() as CodeGenResult
        val type = result.constants[0].typeSpec
        assertThat(type.typeSpecs).extracting("name").containsExactly("QUERY", "PERSON", "PERSONFILTER")
        assertThat(type.typeSpecs[2].fieldSpecs).extracting("name").containsExactly("TYPE_NAME", "Email", "BirthYear")
    }


    @Test
    fun generateConstantsWithExtendedTypes() {
        val schema = """
            type Query {
                people: [Person]
            }
            
            type Person {
                firstname: String
                lastname: String
            }
            
            extend type Person {
                email: String
            }
        """.trimIndent()


        val result = CodeGen(CodeGenConfig(
            schemas = setOf(schema),
            packageName = basePackageName,
        )).generate() as CodeGenResult
        val type = result.constants[0].typeSpec
        assertThat(type.typeSpecs).extracting("name").containsExactly("QUERY", "PERSON")
        assertThat(type.typeSpecs[1].fieldSpecs).extracting("name").containsExactly("TYPE_NAME", "Firstname", "Lastname", "Email")
    }

    @Test
    fun generateConstantsWithExtendedQuery() {
        val schema = """
            type Query {
                people: [Person]
            }
            
            type Person {
                firstname: String
                lastname: String
            }
            
            extend type Query {
                friends: [Person]
            }
        """.trimIndent()


        val result = CodeGen(CodeGenConfig(
            schemas = setOf(schema),
            packageName = basePackageName,
        )).generate() as CodeGenResult
        val type = result.constants[0].typeSpec
        assertThat(type.typeSpecs).extracting("name").containsExactly("QUERY", "PERSON")
        assertThat(type.typeSpecs[0].fieldSpecs).extracting("name").containsExactly("TYPE_NAME", "People", "Friends")
    }

    @Test
    fun generateUnion() {
        val schema = """
            type Query {
                search: [SearchResult]
            }
            
            union SearchResult = Movie | Actor

            type Movie {
                title: String
            }

            type Actor {
                name: String
            }
        """.trimIndent()

        val (dataTypes, interfaces) = CodeGen(CodeGenConfig(
            schemas = setOf(schema),
            packageName = basePackageName,
        )).generate() as CodeGenResult
        assertThat(dataTypes[0].typeSpec.name).isEqualTo("Movie")
        assertThat(dataTypes[1].typeSpec.name).isEqualTo("Actor")
        assertThat(interfaces[0].typeSpec.name).isEqualTo("SearchResult")
        val typeSpec = dataTypes[0]

        assertThat(typeSpec.typeSpec.superinterfaces[0]).isEqualTo(ClassName.get("com.netflix.graphql.dgs.codegen.tests.generated.types", "SearchResult"))
    }

    @Test
    fun skipCodegenOnTypes() {
        val schema = """
            type Person {
                name: String
            }

            type Car @skipcodegen {
                make: String
            }
        """.trimIndent()

        val (dataTypes) = CodeGen(CodeGenConfig(
            schemas = setOf(schema),
            packageName = basePackageName,
        )).generate() as CodeGenResult
        assertThat(dataTypes.size).isEqualTo(1)
        assertThat(dataTypes[0].typeSpec.name).isEqualTo("Person")
    }

    @Test
    fun skipCodegenOnFields() {
        val schema = """
            type Person {
                name: String
                email: String @skipcodegen
            }
        """.trimIndent()

        val (dataTypes) = CodeGen(CodeGenConfig(
            schemas = setOf(schema),
            packageName = basePackageName,
        )).generate() as CodeGenResult
        assertThat(dataTypes[0].typeSpec.name).isEqualTo("Person")
        assertThat(dataTypes[0].typeSpec.fieldSpecs).extracting("name").containsExactly("name")
    }

    @Test
    fun generateWithCustomSubPackageName() {

        val schema = """
            type Person {
                firstname: String
                lastname: String
            }
        """.trimIndent()

        val (dataTypes) = CodeGen(CodeGenConfig(schemas = setOf(schema), packageName = basePackageName, subPackageNameTypes = "mytypes")).generate() as CodeGenResult

        assertThat(dataTypes.size).isEqualTo(1)
        val typeSpec = dataTypes[0].typeSpec
        assertThat(typeSpec.name).isEqualTo("Person")
        assertThat(dataTypes[0].packageName).isEqualTo("$basePackageName.mytypes")
        assertCompiles(dataTypes)
    }


    @Test
    fun generateObjectTypeInterface() {
        val schema = """
            type Query {
                movie(id: ID): Movie
                movies(filter: MovieFilter): MoviePage
            }

            input MovieFilter {
                title: String
                genre: Genre
                language: Language
                tags: [String]
            }

            type Movie {
                id: ID
                title: String
                genre: Genre
                language: Language
                tags: [String]
            }

            type MoviePage {
                items: [Movie]
            }

            type Genre {
                name: String
            }
            
            type Rating {
                name: String
            }
            
            enum Language {
                ENGLISH
            }
            
            extend input MovieFilter {
                rating: Rating
            }
            
            extend type Movie {
                rating: Rating
            }
        """.trimIndent()

        val result = CodeGen(
            CodeGenConfig(
                schemas = setOf(schema),
                packageName = basePackageName,
                generateInterfaces = true
            )
        ).generate() as CodeGenResult

        val interfaces = result.interfaces
        val dataTypes = result.dataTypes

        assertThat(interfaces.size).isEqualTo(4) // IMovie, IMoviePage, IGenre, IRating
        assertThat(dataTypes.size).isEqualTo(5)  // Movie, MoviePage, Genre, Rating, MovieFilter

        val iMovie = interfaces[0]
        assertThat(iMovie.typeSpec.name).isEqualTo("IMovie")
        assertThat(iMovie.typeSpec.methodSpecs).extracting("name").containsExactly("getId", "getTitle", "getGenre", "getLanguage", "getTags", "getRating")
        assertThat(iMovie.typeSpec.methodSpecs[0].returnType).extracting("simpleName").containsExactly("String")
        assertThat(iMovie.typeSpec.methodSpecs[1].returnType).extracting("simpleName").containsExactly("String")
        assertThat(iMovie.typeSpec.methodSpecs[2].returnType).extracting("simpleName").containsExactly("IGenre")
        assertThat(iMovie.typeSpec.methodSpecs[3].returnType).extracting("simpleName").containsExactly("Language")
        var parameterizedTypeName = iMovie.typeSpec.methodSpecs[4].returnType as ParameterizedTypeName
        assertThat(parameterizedTypeName.rawType).extracting("simpleName").containsExactly("List")
        assertThat(parameterizedTypeName.typeArguments[0]).extracting("simpleName").containsExactly("String")
        assertThat(iMovie.typeSpec.methodSpecs[5].returnType).extracting("simpleName").containsExactly("IRating")

        val iMoviePage = interfaces[1]
        assertThat(iMoviePage.typeSpec.name).isEqualTo("IMoviePage")
        assertThat(iMoviePage.typeSpec.methodSpecs).extracting("name").containsExactly("getItems")
        parameterizedTypeName = iMoviePage.typeSpec.methodSpecs[0].returnType as ParameterizedTypeName
        assertThat(parameterizedTypeName.rawType).extracting("simpleName").containsExactly("List")
        val wildcardTypeName = parameterizedTypeName.typeArguments[0] as WildcardTypeName
        assertThat(wildcardTypeName.upperBounds[0]).extracting("simpleName").containsExactly("IMovie")

        val iGenre = interfaces[2]
        assertThat(iGenre.typeSpec.name).isEqualTo("IGenre")
        assertThat(iGenre.typeSpec.methodSpecs).extracting("name").containsExactly("getName")

        val iRating = interfaces[3]
        assertThat(iRating.typeSpec.name).isEqualTo("IRating")
        assertThat(iRating.typeSpec.methodSpecs).extracting("name").containsExactly("getName")

        val movie = dataTypes[0]
        assertThat(movie.typeSpec.name).isEqualTo("Movie")
        assertThat(movie.typeSpec.superinterfaces).extracting("simpleName").containsExactly("IMovie")
        assertThat(movie.typeSpec.fieldSpecs).extracting("name").containsExactly("id", "title", "genre", "language", "tags", "rating")
        assertThat(movie.typeSpec.fieldSpecs[0].type).extracting("simpleName").containsExactly("String")
        assertThat(movie.typeSpec.fieldSpecs[1].type).extracting("simpleName").containsExactly("String")
        assertThat(movie.typeSpec.fieldSpecs[2].type).extracting("simpleName").containsExactly("IGenre")
        assertThat(movie.typeSpec.fieldSpecs[3].type).extracting("simpleName").containsExactly("Language")
        parameterizedTypeName = movie.typeSpec.fieldSpecs[4].type as ParameterizedTypeName
        assertThat(parameterizedTypeName.rawType).extracting("simpleName").containsExactly("List")
        assertThat(parameterizedTypeName.typeArguments[0]).extracting("simpleName").containsExactly("String")
        assertThat(movie.typeSpec.fieldSpecs[5].type).extracting("simpleName").containsExactly("IRating")

        val moviePage = dataTypes[1]
        assertThat(moviePage.typeSpec.name).isEqualTo("MoviePage")
        assertThat(moviePage.typeSpec.superinterfaces).extracting("simpleName").containsExactly("IMoviePage")
        assertThat(moviePage.typeSpec.fieldSpecs).extracting("name").containsExactly("items")
        parameterizedTypeName = moviePage.typeSpec.fieldSpecs[0].type as ParameterizedTypeName
        assertThat(parameterizedTypeName.rawType).extracting("simpleName").containsExactly("List")
        assertThat(parameterizedTypeName.typeArguments[0]).extracting("simpleName").containsExactly("IMovie")

        val genre = dataTypes[2]
        assertThat(genre.typeSpec.name).isEqualTo("Genre")
        assertThat(genre.typeSpec.superinterfaces).extracting("simpleName").containsExactly("IGenre")
        assertThat(genre.typeSpec.fieldSpecs).extracting("name").containsExactly("name")

        val rating = dataTypes[3]
        assertThat(rating.typeSpec.name).isEqualTo("Rating")
        assertThat(rating.typeSpec.superinterfaces).extracting("simpleName").containsExactly("IRating")
        assertThat(rating.typeSpec.fieldSpecs).extracting("name").containsExactly("name")

        val movieFilter = dataTypes[4]
        assertThat(movieFilter.typeSpec.name).isEqualTo("MovieFilter")
        assertThat(movieFilter.typeSpec.superinterfaces.size).isEqualTo(0)
        assertThat(movieFilter.typeSpec.fieldSpecs).extracting("name").containsExactly("title", "genre", "language", "tags", "rating")
        assertThat(movieFilter.typeSpec.fieldSpecs[0].type).extracting("simpleName").containsExactly("String")
        assertThat(movieFilter.typeSpec.fieldSpecs[1].type).extracting("simpleName").containsExactly("Genre")
        assertThat(movieFilter.typeSpec.fieldSpecs[2].type).extracting("simpleName").containsExactly("Language")
        parameterizedTypeName = movieFilter.typeSpec.fieldSpecs[3].type as ParameterizedTypeName
        assertThat(parameterizedTypeName.rawType).extracting("simpleName").containsExactly("List")
        assertThat(parameterizedTypeName.typeArguments[0]).extracting("simpleName").containsExactly("String")
        assertThat(movieFilter.typeSpec.fieldSpecs[4].type).extracting("simpleName").containsExactly("Rating")

        assertCompiles(dataTypes.plus(interfaces).plus(result.enumTypes))
    }

    @Test
    fun generateDataClassWithInterfaceInheritance() {

        val schema = """
            type Query {
                people: [Person]
            }

            interface Person {
                firstname: String
                lastname: String
            }

            interface Employee implements Person {
                firstname: String
                lastname: String
                company: String
            }

            type Talent implements Employee {
                firstname: String
                lastname: String
                company: String
                imdbProfile: String
            }

        """.trimIndent()

        val (dataTypes, interfaces) =
                CodeGen(CodeGenConfig(
                        schemas = setOf(schema),
                        packageName = basePackageName)
                ).generate() as CodeGenResult

        assertThat(dataTypes.size).isEqualTo(1)
        val talent = dataTypes.single().typeSpec
        //Check data class
        assertThat(talent.name).isEqualTo("Talent")
        assertThat(talent.fieldSpecs.size).isEqualTo(4)
        assertThat(talent.fieldSpecs)
                .extracting("name")
                .contains("firstname", "lastname", "company", "imdbProfile")

        val annotation = talent.annotations.single()
        Truth.assertThat(annotation).isEqualTo(disableJsonTypeInfoAnnotation())

        assertThat(interfaces).hasSize(2)

        val person = interfaces[0]
        Truth.assertThat(person.toString()).isEqualTo(
                """
               |package com.netflix.graphql.dgs.codegen.tests.generated.types;
               |
               |import java.lang.String;
               |
               |public interface Person {
               |  String getFirstname();
               |
               |  void setFirstname(String firstname);
               |
               |  String getLastname();
               |
               |  void setLastname(String lastname);
               |}
               |""".trimMargin())

        val employee = interfaces[1]
        Truth.assertThat(employee.toString()).isEqualTo(
                """
               |package com.netflix.graphql.dgs.codegen.tests.generated.types;
               |
               |import com.fasterxml.jackson.annotation.JsonSubTypes;
               |import com.fasterxml.jackson.annotation.JsonTypeInfo;
               |import java.lang.String;
               |
               |@JsonTypeInfo(
               |    use = JsonTypeInfo.Id.NAME,
               |    include = JsonTypeInfo.As.PROPERTY,
               |    property = "__typename"
               |)
               |@JsonSubTypes(@JsonSubTypes.Type(value = Talent.class, name = "Talent"))
               |public interface Employee {
               |  String getFirstname();
               |
               |  void setFirstname(String firstname);
               |
               |  String getLastname();
               |
               |  void setLastname(String lastname);
               |
               |  String getCompany();
               |
               |  void setCompany(String company);
               |}
               |""".trimMargin())

        Truth.assertThat(JavaFile.builder("$basePackageName.types", talent).build().toString()).isEqualTo(
                """
                |package com.netflix.graphql.dgs.codegen.tests.generated.types;
                |
                |import com.fasterxml.jackson.annotation.JsonTypeInfo;
                |import java.lang.Object;
                |import java.lang.Override;
                |import java.lang.String;
                |
                |@JsonTypeInfo(
                |    use = JsonTypeInfo.Id.NONE
                |)
                |public class Talent implements com.netflix.graphql.dgs.codegen.tests.generated.types.Employee {
                |  private String firstname;
                |
                |  private String lastname;
                |
                |  private String company;
                |
                |  private String imdbProfile;
                |
                |  public Talent() {
                |  }
                |
                |  public Talent(String firstname, String lastname, String company, String imdbProfile) {
                |    this.firstname = firstname;
                |    this.lastname = lastname;
                |    this.company = company;
                |    this.imdbProfile = imdbProfile;
                |  }
                |
                |  public String getFirstname() {
                |    return firstname;
                |  }
                |
                |  public void setFirstname(String firstname) {
                |    this.firstname = firstname;
                |  }
                |
                |  public String getLastname() {
                |    return lastname;
                |  }
                |
                |  public void setLastname(String lastname) {
                |    this.lastname = lastname;
                |  }
                |
                |  public String getCompany() {
                |    return company;
                |  }
                |
                |  public void setCompany(String company) {
                |    this.company = company;
                |  }
                |
                |  public String getImdbProfile() {
                |    return imdbProfile;
                |  }
                |
                |  public void setImdbProfile(String imdbProfile) {
                |    this.imdbProfile = imdbProfile;
                |  }
                |
                |  @Override
                |  public String toString() {
                |    return "Talent{" + "firstname='" + firstname + "'," +"lastname='" + lastname + "'," +"company='" + company + "'," +"imdbProfile='" + imdbProfile + "'" +"}";
                |  }
                |
                |  @Override
                |  public boolean equals(Object o) {
                |    if (this == o) return true;
                |        if (o == null || getClass() != o.getClass()) return false;
                |        Talent that = (Talent) o;
                |        return java.util.Objects.equals(firstname, that.firstname) &&
                |                            java.util.Objects.equals(lastname, that.lastname) &&
                |                            java.util.Objects.equals(company, that.company) &&
                |                            java.util.Objects.equals(imdbProfile, that.imdbProfile);
                |  }
                |
                |  @Override
                |  public int hashCode() {
                |    return java.util.Objects.hash(firstname, lastname, company, imdbProfile);
                |  }
                |
                |  public static com.netflix.graphql.dgs.codegen.tests.generated.types.Talent.Builder newBuilder() {
                |    return new Builder();
                |  }
                |
                |  public static class Builder {
                |    private String firstname;
                |
                |    private String lastname;
                |
                |    private String company;
                |
                |    private String imdbProfile;
                |
                |    public Talent build() {
                |                  com.netflix.graphql.dgs.codegen.tests.generated.types.Talent result = new com.netflix.graphql.dgs.codegen.tests.generated.types.Talent();
                |                      result.firstname = this.firstname;
                |          result.lastname = this.lastname;
                |          result.company = this.company;
                |          result.imdbProfile = this.imdbProfile;
                |                      return result;
                |    }
                |
                |    public com.netflix.graphql.dgs.codegen.tests.generated.types.Talent.Builder firstname(
                |        String firstname) {
                |      this.firstname = firstname;
                |      return this;
                |    }
                |
                |    public com.netflix.graphql.dgs.codegen.tests.generated.types.Talent.Builder lastname(
                |        String lastname) {
                |      this.lastname = lastname;
                |      return this;
                |    }
                |
                |    public com.netflix.graphql.dgs.codegen.tests.generated.types.Talent.Builder company(
                |        String company) {
                |      this.company = company;
                |      return this;
                |    }
                |
                |    public com.netflix.graphql.dgs.codegen.tests.generated.types.Talent.Builder imdbProfile(
                |        String imdbProfile) {
                |      this.imdbProfile = imdbProfile;
                |      return this;
                |    }
                |  }
                |}
                |""".trimMargin())

        assertCompiles(dataTypes + interfaces)
    }

<<<<<<< HEAD

    @Test
    fun generateWithJavaTypeDirective() {
        val schema = """
          type Query {
              movieCountry(movieId: MovieID): MovieCountry
          }
          
          type MovieCountry {
            country: String
            movieId: MovieID
          }
          scalar MovieID @javaType(name : "java.lang.String")
        """.trimIndent()

        val codeGenResult = CodeGen(CodeGenConfig(schemas = setOf(schema), packageName = basePackageName, generateClientApi = true, typeMapping = mapOf())).generate() as CodeGenResult
        assertCompiles(codeGenResult.javaFiles)
    }

    private val CodeGenResult.javaFiles: Collection<JavaFile>
        get() = dataTypes + interfaces + enumTypes + dataFetchers + queryTypes + clientProjections + constants
=======
    @Test
    fun generateObjectTypeInterface() {
        val schema = """
            type Query {
                movie(id: ID): Movie
                movies(filter: MovieFilter): MoviePage
            }

            input MovieFilter {
                title: String
                genre: Genre
                language: Language
                tags: [String]
            }

            type Movie {
                id: ID
                title: String
                genre: Genre
                language: Language
                tags: [String]
            }

            type MoviePage {
                items: [Movie]
            }

            type Genre {
                name: String
            }
            
            type Rating {
                name: String
            }
            
            enum Language {
                ENGLISH
            }
            
            extend input MovieFilter {
                rating: Rating
            }
            
            extend type Movie {
                rating: Rating
            }
        """.trimIndent()

        val (dataTypes, interfaces, enumTypes) =
            CodeGen(CodeGenConfig(
                schemas = setOf(schema),
                packageName = basePackageName,
                generateInterfaces = true)
            ).generate() as CodeGenResult

        assertThat(interfaces).hasSize(4)

        // IMovie interface
        assertThat(interfaces[0].typeSpec.name).isEqualTo("IMovie")
        assertThat(interfaces[0].typeSpec.methodSpecs).extracting("name").containsExactly("getId", "getTitle", "getGenre", "getLanguage", "getTags", "getRating")
        assertThat(interfaces[0].typeSpec.methodSpecs[0].returnType).extracting("simpleName").containsExactly("String")
        assertThat(interfaces[0].typeSpec.methodSpecs[1].returnType).extracting("simpleName").containsExactly("String")
        assertThat(interfaces[0].typeSpec.methodSpecs[2].returnType).extracting("simpleName").containsExactly("IGenre")
        assertThat(interfaces[0].typeSpec.methodSpecs[3].returnType).extracting("simpleName").containsExactly("Language")
        var parameterizedTypeName = interfaces[0].typeSpec.methodSpecs[4].returnType as ParameterizedTypeName
        assertThat(parameterizedTypeName.rawType).extracting("simpleName").containsExactly("List")
        assertThat(parameterizedTypeName.typeArguments[0]).extracting("simpleName").containsExactly("String")
        assertThat(interfaces[0].typeSpec.methodSpecs[5].returnType).extracting("simpleName").containsExactly("IRating")

        // IMoviePage interface
        assertThat(interfaces[1].typeSpec.name).isEqualTo("IMoviePage")
        assertThat(interfaces[1].typeSpec.methodSpecs).extracting("name").containsExactly("getItems")
        parameterizedTypeName = interfaces[1].typeSpec.methodSpecs[0].returnType as ParameterizedTypeName
        assertThat(parameterizedTypeName.rawType).extracting("simpleName").containsExactly("List")
        val wildcardTypeName = parameterizedTypeName.typeArguments[0] as WildcardTypeName
        assertThat(wildcardTypeName.upperBounds[0]).extracting("simpleName").containsExactly("IMovie")

        // IGenre interface
        assertThat(interfaces[2].typeSpec.name).isEqualTo("IGenre")
        assertThat(interfaces[2].typeSpec.methodSpecs).extracting("name").containsExactly("getName")

        // IRating interface
        assertThat(interfaces[3].typeSpec.name).isEqualTo("IRating")
        assertThat(interfaces[3].typeSpec.methodSpecs).extracting("name").containsExactly("getName")

        assertThat(dataTypes).hasSize(5)

        // Movie object type
        assertThat(dataTypes[0].typeSpec.name).isEqualTo("Movie")
        assertThat(dataTypes[0].typeSpec.superinterfaces).extracting("simpleName").containsExactly("IMovie")
        assertThat(dataTypes[0].typeSpec.fieldSpecs).extracting("name").containsExactly("id", "title", "genre", "language", "tags", "rating")
        assertThat(dataTypes[0].typeSpec.fieldSpecs[0].type).extracting("simpleName").containsExactly("String")
        assertThat(dataTypes[0].typeSpec.fieldSpecs[1].type).extracting("simpleName").containsExactly("String")
        assertThat(dataTypes[0].typeSpec.fieldSpecs[2].type).extracting("simpleName").containsExactly("IGenre")
        assertThat(dataTypes[0].typeSpec.fieldSpecs[3].type).extracting("simpleName").containsExactly("Language")
        parameterizedTypeName = dataTypes[0].typeSpec.fieldSpecs[4].type as ParameterizedTypeName
        assertThat(parameterizedTypeName.rawType).extracting("simpleName").containsExactly("List")
        assertThat(parameterizedTypeName.typeArguments[0]).extracting("simpleName").containsExactly("String")
        assertThat(dataTypes[0].typeSpec.fieldSpecs[5].type).extracting("simpleName").containsExactly("IRating")

        // MoviePage object type
        assertThat(dataTypes[1].typeSpec.name).isEqualTo("MoviePage")
        assertThat(dataTypes[1].typeSpec.superinterfaces).extracting("simpleName").containsExactly("IMoviePage")
        assertThat(dataTypes[1].typeSpec.fieldSpecs).extracting("name").containsExactly("items")
        parameterizedTypeName = dataTypes[1].typeSpec.fieldSpecs[0].type as ParameterizedTypeName
        assertThat(parameterizedTypeName.rawType).extracting("simpleName").containsExactly("List")
        assertThat(parameterizedTypeName.typeArguments[0]).extracting("simpleName").containsExactly("IMovie")

        // Genre object type
        assertThat(dataTypes[2].typeSpec.name).isEqualTo("Genre")
        assertThat(dataTypes[2].typeSpec.superinterfaces).extracting("simpleName").containsExactly("IGenre")
        assertThat(dataTypes[2].typeSpec.fieldSpecs).extracting("name").containsExactly("name")

        // Rating object type
        assertThat(dataTypes[3].typeSpec.name).isEqualTo("Rating")
        assertThat(dataTypes[3].typeSpec.superinterfaces).extracting("simpleName").containsExactly("IRating")
        assertThat(dataTypes[3].typeSpec.fieldSpecs).extracting("name").containsExactly("name")

        // MovieFilter input type
        assertThat(dataTypes[4].typeSpec.name).isEqualTo("MovieFilter")
        assertThat(dataTypes[4].typeSpec.superinterfaces.size).isEqualTo(0)
        assertThat(dataTypes[4].typeSpec.fieldSpecs).extracting("name").containsExactly("title", "genre", "language", "tags", "rating")
        assertThat(dataTypes[4].typeSpec.fieldSpecs[0].type).extracting("simpleName").containsExactly("String")
        assertThat(dataTypes[4].typeSpec.fieldSpecs[1].type).extracting("simpleName").containsExactly("Genre")
        assertThat(dataTypes[4].typeSpec.fieldSpecs[2].type).extracting("simpleName").containsExactly("Language")
        parameterizedTypeName = dataTypes[4].typeSpec.fieldSpecs[3].type as ParameterizedTypeName
        assertThat(parameterizedTypeName.rawType).extracting("simpleName").containsExactly("List")
        assertThat(parameterizedTypeName.typeArguments[0]).extracting("simpleName").containsExactly("String")
        assertThat(dataTypes[4].typeSpec.fieldSpecs[4].type).extracting("simpleName").containsExactly("Rating")

        assertCompiles(dataTypes.plus(interfaces).plus(enumTypes))
    }
>>>>>>> 06c7c10a
}<|MERGE_RESOLUTION|>--- conflicted
+++ resolved
@@ -21,11 +21,6 @@
 import com.google.common.truth.Truth
 import com.netflix.graphql.dgs.codegen.generators.java.disableJsonTypeInfoAnnotation
 import com.squareup.javapoet.ClassName
-<<<<<<< HEAD
-=======
-import com.squareup.javapoet.ParameterizedTypeName
-import com.squareup.javapoet.WildcardTypeName
->>>>>>> 06c7c10a
 import com.squareup.javapoet.JavaFile
 import com.squareup.javapoet.ParameterizedTypeName
 import com.squareup.javapoet.WildcardTypeName
@@ -1342,143 +1337,6 @@
         assertThat(typeSpec.name).isEqualTo("Person")
         assertThat(dataTypes[0].packageName).isEqualTo("$basePackageName.mytypes")
         assertCompiles(dataTypes)
-    }
-
-
-    @Test
-    fun generateObjectTypeInterface() {
-        val schema = """
-            type Query {
-                movie(id: ID): Movie
-                movies(filter: MovieFilter): MoviePage
-            }
-
-            input MovieFilter {
-                title: String
-                genre: Genre
-                language: Language
-                tags: [String]
-            }
-
-            type Movie {
-                id: ID
-                title: String
-                genre: Genre
-                language: Language
-                tags: [String]
-            }
-
-            type MoviePage {
-                items: [Movie]
-            }
-
-            type Genre {
-                name: String
-            }
-            
-            type Rating {
-                name: String
-            }
-            
-            enum Language {
-                ENGLISH
-            }
-            
-            extend input MovieFilter {
-                rating: Rating
-            }
-            
-            extend type Movie {
-                rating: Rating
-            }
-        """.trimIndent()
-
-        val result = CodeGen(
-            CodeGenConfig(
-                schemas = setOf(schema),
-                packageName = basePackageName,
-                generateInterfaces = true
-            )
-        ).generate() as CodeGenResult
-
-        val interfaces = result.interfaces
-        val dataTypes = result.dataTypes
-
-        assertThat(interfaces.size).isEqualTo(4) // IMovie, IMoviePage, IGenre, IRating
-        assertThat(dataTypes.size).isEqualTo(5)  // Movie, MoviePage, Genre, Rating, MovieFilter
-
-        val iMovie = interfaces[0]
-        assertThat(iMovie.typeSpec.name).isEqualTo("IMovie")
-        assertThat(iMovie.typeSpec.methodSpecs).extracting("name").containsExactly("getId", "getTitle", "getGenre", "getLanguage", "getTags", "getRating")
-        assertThat(iMovie.typeSpec.methodSpecs[0].returnType).extracting("simpleName").containsExactly("String")
-        assertThat(iMovie.typeSpec.methodSpecs[1].returnType).extracting("simpleName").containsExactly("String")
-        assertThat(iMovie.typeSpec.methodSpecs[2].returnType).extracting("simpleName").containsExactly("IGenre")
-        assertThat(iMovie.typeSpec.methodSpecs[3].returnType).extracting("simpleName").containsExactly("Language")
-        var parameterizedTypeName = iMovie.typeSpec.methodSpecs[4].returnType as ParameterizedTypeName
-        assertThat(parameterizedTypeName.rawType).extracting("simpleName").containsExactly("List")
-        assertThat(parameterizedTypeName.typeArguments[0]).extracting("simpleName").containsExactly("String")
-        assertThat(iMovie.typeSpec.methodSpecs[5].returnType).extracting("simpleName").containsExactly("IRating")
-
-        val iMoviePage = interfaces[1]
-        assertThat(iMoviePage.typeSpec.name).isEqualTo("IMoviePage")
-        assertThat(iMoviePage.typeSpec.methodSpecs).extracting("name").containsExactly("getItems")
-        parameterizedTypeName = iMoviePage.typeSpec.methodSpecs[0].returnType as ParameterizedTypeName
-        assertThat(parameterizedTypeName.rawType).extracting("simpleName").containsExactly("List")
-        val wildcardTypeName = parameterizedTypeName.typeArguments[0] as WildcardTypeName
-        assertThat(wildcardTypeName.upperBounds[0]).extracting("simpleName").containsExactly("IMovie")
-
-        val iGenre = interfaces[2]
-        assertThat(iGenre.typeSpec.name).isEqualTo("IGenre")
-        assertThat(iGenre.typeSpec.methodSpecs).extracting("name").containsExactly("getName")
-
-        val iRating = interfaces[3]
-        assertThat(iRating.typeSpec.name).isEqualTo("IRating")
-        assertThat(iRating.typeSpec.methodSpecs).extracting("name").containsExactly("getName")
-
-        val movie = dataTypes[0]
-        assertThat(movie.typeSpec.name).isEqualTo("Movie")
-        assertThat(movie.typeSpec.superinterfaces).extracting("simpleName").containsExactly("IMovie")
-        assertThat(movie.typeSpec.fieldSpecs).extracting("name").containsExactly("id", "title", "genre", "language", "tags", "rating")
-        assertThat(movie.typeSpec.fieldSpecs[0].type).extracting("simpleName").containsExactly("String")
-        assertThat(movie.typeSpec.fieldSpecs[1].type).extracting("simpleName").containsExactly("String")
-        assertThat(movie.typeSpec.fieldSpecs[2].type).extracting("simpleName").containsExactly("IGenre")
-        assertThat(movie.typeSpec.fieldSpecs[3].type).extracting("simpleName").containsExactly("Language")
-        parameterizedTypeName = movie.typeSpec.fieldSpecs[4].type as ParameterizedTypeName
-        assertThat(parameterizedTypeName.rawType).extracting("simpleName").containsExactly("List")
-        assertThat(parameterizedTypeName.typeArguments[0]).extracting("simpleName").containsExactly("String")
-        assertThat(movie.typeSpec.fieldSpecs[5].type).extracting("simpleName").containsExactly("IRating")
-
-        val moviePage = dataTypes[1]
-        assertThat(moviePage.typeSpec.name).isEqualTo("MoviePage")
-        assertThat(moviePage.typeSpec.superinterfaces).extracting("simpleName").containsExactly("IMoviePage")
-        assertThat(moviePage.typeSpec.fieldSpecs).extracting("name").containsExactly("items")
-        parameterizedTypeName = moviePage.typeSpec.fieldSpecs[0].type as ParameterizedTypeName
-        assertThat(parameterizedTypeName.rawType).extracting("simpleName").containsExactly("List")
-        assertThat(parameterizedTypeName.typeArguments[0]).extracting("simpleName").containsExactly("IMovie")
-
-        val genre = dataTypes[2]
-        assertThat(genre.typeSpec.name).isEqualTo("Genre")
-        assertThat(genre.typeSpec.superinterfaces).extracting("simpleName").containsExactly("IGenre")
-        assertThat(genre.typeSpec.fieldSpecs).extracting("name").containsExactly("name")
-
-        val rating = dataTypes[3]
-        assertThat(rating.typeSpec.name).isEqualTo("Rating")
-        assertThat(rating.typeSpec.superinterfaces).extracting("simpleName").containsExactly("IRating")
-        assertThat(rating.typeSpec.fieldSpecs).extracting("name").containsExactly("name")
-
-        val movieFilter = dataTypes[4]
-        assertThat(movieFilter.typeSpec.name).isEqualTo("MovieFilter")
-        assertThat(movieFilter.typeSpec.superinterfaces.size).isEqualTo(0)
-        assertThat(movieFilter.typeSpec.fieldSpecs).extracting("name").containsExactly("title", "genre", "language", "tags", "rating")
-        assertThat(movieFilter.typeSpec.fieldSpecs[0].type).extracting("simpleName").containsExactly("String")
-        assertThat(movieFilter.typeSpec.fieldSpecs[1].type).extracting("simpleName").containsExactly("Genre")
-        assertThat(movieFilter.typeSpec.fieldSpecs[2].type).extracting("simpleName").containsExactly("Language")
-        parameterizedTypeName = movieFilter.typeSpec.fieldSpecs[3].type as ParameterizedTypeName
-        assertThat(parameterizedTypeName.rawType).extracting("simpleName").containsExactly("List")
-        assertThat(parameterizedTypeName.typeArguments[0]).extracting("simpleName").containsExactly("String")
-        assertThat(movieFilter.typeSpec.fieldSpecs[4].type).extracting("simpleName").containsExactly("Rating")
-
-        assertCompiles(dataTypes.plus(interfaces).plus(result.enumTypes))
     }
 
     @Test
@@ -1713,8 +1571,6 @@
         assertCompiles(dataTypes + interfaces)
     }
 
-<<<<<<< HEAD
-
     @Test
     fun generateWithJavaTypeDirective() {
         val schema = """
@@ -1733,9 +1589,6 @@
         assertCompiles(codeGenResult.javaFiles)
     }
 
-    private val CodeGenResult.javaFiles: Collection<JavaFile>
-        get() = dataTypes + interfaces + enumTypes + dataFetchers + queryTypes + clientProjections + constants
-=======
     @Test
     fun generateObjectTypeInterface() {
         val schema = """
@@ -1784,89 +1637,94 @@
             }
         """.trimIndent()
 
-        val (dataTypes, interfaces, enumTypes) =
-            CodeGen(CodeGenConfig(
-                schemas = setOf(schema),
-                packageName = basePackageName,
-                generateInterfaces = true)
-            ).generate() as CodeGenResult
-
-        assertThat(interfaces).hasSize(4)
-
-        // IMovie interface
-        assertThat(interfaces[0].typeSpec.name).isEqualTo("IMovie")
-        assertThat(interfaces[0].typeSpec.methodSpecs).extracting("name").containsExactly("getId", "getTitle", "getGenre", "getLanguage", "getTags", "getRating")
-        assertThat(interfaces[0].typeSpec.methodSpecs[0].returnType).extracting("simpleName").containsExactly("String")
-        assertThat(interfaces[0].typeSpec.methodSpecs[1].returnType).extracting("simpleName").containsExactly("String")
-        assertThat(interfaces[0].typeSpec.methodSpecs[2].returnType).extracting("simpleName").containsExactly("IGenre")
-        assertThat(interfaces[0].typeSpec.methodSpecs[3].returnType).extracting("simpleName").containsExactly("Language")
-        var parameterizedTypeName = interfaces[0].typeSpec.methodSpecs[4].returnType as ParameterizedTypeName
+        val result = CodeGen(
+                CodeGenConfig(
+                        schemas = setOf(schema),
+                        packageName = basePackageName,
+                        generateInterfaces = true
+                )
+        ).generate() as CodeGenResult
+
+        val interfaces = result.interfaces
+        val dataTypes = result.dataTypes
+
+        assertThat(interfaces).hasSize(4) // IMovie, IMoviePage, IGenre, IRating
+        assertThat(dataTypes).hasSize(5)  // Movie, MoviePage, Genre, Rating, MovieFilter
+
+        val iMovie = interfaces[0]
+        assertThat(iMovie.typeSpec.name).isEqualTo("IMovie")
+        assertThat(iMovie.typeSpec.methodSpecs).extracting("name").containsExactly("getId", "getTitle", "getGenre", "getLanguage", "getTags", "getRating")
+        assertThat(iMovie.typeSpec.methodSpecs[0].returnType).extracting("simpleName").containsExactly("String")
+        assertThat(iMovie.typeSpec.methodSpecs[1].returnType).extracting("simpleName").containsExactly("String")
+        assertThat(iMovie.typeSpec.methodSpecs[2].returnType).extracting("simpleName").containsExactly("IGenre")
+        assertThat(iMovie.typeSpec.methodSpecs[3].returnType).extracting("simpleName").containsExactly("Language")
+        var parameterizedTypeName = iMovie.typeSpec.methodSpecs[4].returnType as ParameterizedTypeName
         assertThat(parameterizedTypeName.rawType).extracting("simpleName").containsExactly("List")
         assertThat(parameterizedTypeName.typeArguments[0]).extracting("simpleName").containsExactly("String")
-        assertThat(interfaces[0].typeSpec.methodSpecs[5].returnType).extracting("simpleName").containsExactly("IRating")
-
-        // IMoviePage interface
-        assertThat(interfaces[1].typeSpec.name).isEqualTo("IMoviePage")
-        assertThat(interfaces[1].typeSpec.methodSpecs).extracting("name").containsExactly("getItems")
-        parameterizedTypeName = interfaces[1].typeSpec.methodSpecs[0].returnType as ParameterizedTypeName
+        assertThat(iMovie.typeSpec.methodSpecs[5].returnType).extracting("simpleName").containsExactly("IRating")
+
+        val iMoviePage = interfaces[1]
+        assertThat(iMoviePage.typeSpec.name).isEqualTo("IMoviePage")
+        assertThat(iMoviePage.typeSpec.methodSpecs).extracting("name").containsExactly("getItems")
+        parameterizedTypeName = iMoviePage.typeSpec.methodSpecs[0].returnType as ParameterizedTypeName
         assertThat(parameterizedTypeName.rawType).extracting("simpleName").containsExactly("List")
         val wildcardTypeName = parameterizedTypeName.typeArguments[0] as WildcardTypeName
         assertThat(wildcardTypeName.upperBounds[0]).extracting("simpleName").containsExactly("IMovie")
 
-        // IGenre interface
-        assertThat(interfaces[2].typeSpec.name).isEqualTo("IGenre")
-        assertThat(interfaces[2].typeSpec.methodSpecs).extracting("name").containsExactly("getName")
-
-        // IRating interface
-        assertThat(interfaces[3].typeSpec.name).isEqualTo("IRating")
-        assertThat(interfaces[3].typeSpec.methodSpecs).extracting("name").containsExactly("getName")
-
-        assertThat(dataTypes).hasSize(5)
-
-        // Movie object type
-        assertThat(dataTypes[0].typeSpec.name).isEqualTo("Movie")
-        assertThat(dataTypes[0].typeSpec.superinterfaces).extracting("simpleName").containsExactly("IMovie")
-        assertThat(dataTypes[0].typeSpec.fieldSpecs).extracting("name").containsExactly("id", "title", "genre", "language", "tags", "rating")
-        assertThat(dataTypes[0].typeSpec.fieldSpecs[0].type).extracting("simpleName").containsExactly("String")
-        assertThat(dataTypes[0].typeSpec.fieldSpecs[1].type).extracting("simpleName").containsExactly("String")
-        assertThat(dataTypes[0].typeSpec.fieldSpecs[2].type).extracting("simpleName").containsExactly("IGenre")
-        assertThat(dataTypes[0].typeSpec.fieldSpecs[3].type).extracting("simpleName").containsExactly("Language")
-        parameterizedTypeName = dataTypes[0].typeSpec.fieldSpecs[4].type as ParameterizedTypeName
+        val iGenre = interfaces[2]
+        assertThat(iGenre.typeSpec.name).isEqualTo("IGenre")
+        assertThat(iGenre.typeSpec.methodSpecs).extracting("name").containsExactly("getName")
+
+        val iRating = interfaces[3]
+        assertThat(iRating.typeSpec.name).isEqualTo("IRating")
+        assertThat(iRating.typeSpec.methodSpecs).extracting("name").containsExactly("getName")
+
+        val movie = dataTypes[0]
+        assertThat(movie.typeSpec.name).isEqualTo("Movie")
+        assertThat(movie.typeSpec.superinterfaces).extracting("simpleName").containsExactly("IMovie")
+        assertThat(movie.typeSpec.fieldSpecs).extracting("name").containsExactly("id", "title", "genre", "language", "tags", "rating")
+        assertThat(movie.typeSpec.fieldSpecs[0].type).extracting("simpleName").containsExactly("String")
+        assertThat(movie.typeSpec.fieldSpecs[1].type).extracting("simpleName").containsExactly("String")
+        assertThat(movie.typeSpec.fieldSpecs[2].type).extracting("simpleName").containsExactly("IGenre")
+        assertThat(movie.typeSpec.fieldSpecs[3].type).extracting("simpleName").containsExactly("Language")
+        parameterizedTypeName = movie.typeSpec.fieldSpecs[4].type as ParameterizedTypeName
         assertThat(parameterizedTypeName.rawType).extracting("simpleName").containsExactly("List")
         assertThat(parameterizedTypeName.typeArguments[0]).extracting("simpleName").containsExactly("String")
-        assertThat(dataTypes[0].typeSpec.fieldSpecs[5].type).extracting("simpleName").containsExactly("IRating")
-
-        // MoviePage object type
-        assertThat(dataTypes[1].typeSpec.name).isEqualTo("MoviePage")
-        assertThat(dataTypes[1].typeSpec.superinterfaces).extracting("simpleName").containsExactly("IMoviePage")
-        assertThat(dataTypes[1].typeSpec.fieldSpecs).extracting("name").containsExactly("items")
-        parameterizedTypeName = dataTypes[1].typeSpec.fieldSpecs[0].type as ParameterizedTypeName
+        assertThat(movie.typeSpec.fieldSpecs[5].type).extracting("simpleName").containsExactly("IRating")
+
+        val moviePage = dataTypes[1]
+        assertThat(moviePage.typeSpec.name).isEqualTo("MoviePage")
+        assertThat(moviePage.typeSpec.superinterfaces).extracting("simpleName").containsExactly("IMoviePage")
+        assertThat(moviePage.typeSpec.fieldSpecs).extracting("name").containsExactly("items")
+        parameterizedTypeName = moviePage.typeSpec.fieldSpecs[0].type as ParameterizedTypeName
         assertThat(parameterizedTypeName.rawType).extracting("simpleName").containsExactly("List")
         assertThat(parameterizedTypeName.typeArguments[0]).extracting("simpleName").containsExactly("IMovie")
 
-        // Genre object type
-        assertThat(dataTypes[2].typeSpec.name).isEqualTo("Genre")
-        assertThat(dataTypes[2].typeSpec.superinterfaces).extracting("simpleName").containsExactly("IGenre")
-        assertThat(dataTypes[2].typeSpec.fieldSpecs).extracting("name").containsExactly("name")
-
-        // Rating object type
-        assertThat(dataTypes[3].typeSpec.name).isEqualTo("Rating")
-        assertThat(dataTypes[3].typeSpec.superinterfaces).extracting("simpleName").containsExactly("IRating")
-        assertThat(dataTypes[3].typeSpec.fieldSpecs).extracting("name").containsExactly("name")
-
-        // MovieFilter input type
-        assertThat(dataTypes[4].typeSpec.name).isEqualTo("MovieFilter")
-        assertThat(dataTypes[4].typeSpec.superinterfaces.size).isEqualTo(0)
-        assertThat(dataTypes[4].typeSpec.fieldSpecs).extracting("name").containsExactly("title", "genre", "language", "tags", "rating")
-        assertThat(dataTypes[4].typeSpec.fieldSpecs[0].type).extracting("simpleName").containsExactly("String")
-        assertThat(dataTypes[4].typeSpec.fieldSpecs[1].type).extracting("simpleName").containsExactly("Genre")
-        assertThat(dataTypes[4].typeSpec.fieldSpecs[2].type).extracting("simpleName").containsExactly("Language")
-        parameterizedTypeName = dataTypes[4].typeSpec.fieldSpecs[3].type as ParameterizedTypeName
+        val genre = dataTypes[2]
+        assertThat(genre.typeSpec.name).isEqualTo("Genre")
+        assertThat(genre.typeSpec.superinterfaces).extracting("simpleName").containsExactly("IGenre")
+        assertThat(genre.typeSpec.fieldSpecs).extracting("name").containsExactly("name")
+
+        val rating = dataTypes[3]
+        assertThat(rating.typeSpec.name).isEqualTo("Rating")
+        assertThat(rating.typeSpec.superinterfaces).extracting("simpleName").containsExactly("IRating")
+        assertThat(rating.typeSpec.fieldSpecs).extracting("name").containsExactly("name")
+
+        val movieFilter = dataTypes[4]
+        assertThat(movieFilter.typeSpec.name).isEqualTo("MovieFilter")
+        assertThat(movieFilter.typeSpec.superinterfaces.size).isEqualTo(0)
+        assertThat(movieFilter.typeSpec.fieldSpecs).extracting("name").containsExactly("title", "genre", "language", "tags", "rating")
+        assertThat(movieFilter.typeSpec.fieldSpecs[0].type).extracting("simpleName").containsExactly("String")
+        assertThat(movieFilter.typeSpec.fieldSpecs[1].type).extracting("simpleName").containsExactly("Genre")
+        assertThat(movieFilter.typeSpec.fieldSpecs[2].type).extracting("simpleName").containsExactly("Language")
+        parameterizedTypeName = movieFilter.typeSpec.fieldSpecs[3].type as ParameterizedTypeName
         assertThat(parameterizedTypeName.rawType).extracting("simpleName").containsExactly("List")
         assertThat(parameterizedTypeName.typeArguments[0]).extracting("simpleName").containsExactly("String")
-        assertThat(dataTypes[4].typeSpec.fieldSpecs[4].type).extracting("simpleName").containsExactly("Rating")
-
-        assertCompiles(dataTypes.plus(interfaces).plus(enumTypes))
-    }
->>>>>>> 06c7c10a
+        assertThat(movieFilter.typeSpec.fieldSpecs[4].type).extracting("simpleName").containsExactly("Rating")
+
+        assertCompiles(dataTypes.plus(interfaces).plus(result.enumTypes))
+    }
+
+    private val CodeGenResult.javaFiles: Collection<JavaFile>
+        get() = dataTypes + interfaces + enumTypes + dataFetchers + queryTypes + clientProjections + constants
 }